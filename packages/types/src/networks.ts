export enum NetworkNames {
  Ethereum = "ETH",
  Okc = "OKT",
  Binance = "BNB",
  EthereumClassic = "ETC",
  Goerli = "GOERLI",
  Kovan = "KOV",
  Matic = "MATIC",
  Moonbeam = "GLMR",
  Moonriver = "MOVR",
  Rinkeby = "RIN",
  Ropsten = "ROP",
  Rootstock = "Rootstock",
  Acala = "ACA",
  Karura = "KAR",
  KaruraEVM = "evmKAR",
  Kusama = "KSM",
  Polkadot = "DOT",
  Westend = "WND",
  Bitcoin = "BTC",
  BitcoinTest = "BTCTest",
  Astar = "ASTR",
  Shiden = "SDN",
  ShidenEVM = "SDN EVM",
  AstarEVM = "ASTR EVM",
  Optimism = "OP",
  Canto = "CANTO",
  Bifrost = "BNC",
  BifrostKusama = "BNC (Kusama)",
  Edgeware = "EDG",
  EdgeEVM = "evmEDG",
  ZkSyncGoerli = "zkSyncGoerli",
<<<<<<< HEAD
  SkaleEuropa = "skaleEUROPA",
  SkaleBlockBrawlers = "skaleBRAWL",
  SkaleCalypso = "skaleCALYPSO",
  SkaleCryptoBlades = "skaleCRYPTOBLADES",
  SkaleCryptoColosseum = "skaleROME",
  SkaleExorde = "skaleEXORDE",
  SkaleNebula = "skaleNEBULA",
  SkaleRazor = "skaleRAZOR",
  SkaleTitan = "skaleTITAN",
  SkaleChaos = "skaleCHAOS",
=======
  ZkSync = "zkSync",
>>>>>>> 36813776
}

export enum CoingeckoPlatform {
  Ethereum = "ethereum",
  Binance = "binance-smart-chain",
  EthereumClassic = "ethereum-classic",
  Matic = "polygon-pos",
  Moonbeam = "moonbeam",
  Moonriver = "moonriver",
  Acala = "acala",
  Karura = "karura",
  KaruraEVM = "karura",
  Kusama = "kusama",
  Polkadot = "polkadot",
  Rootstock = "rootstock",
  Okc = "okc",
  Astar = "astar",
  Shiden = "shiden network",
  Optimism = "optimistic-ethereum",
  Canto = "canto",
  Bifrost = "Bifrost Native Coin",
  Edgeware = "edgeware",
  EdgeEVM = "edgeware",
  SKALE = "skale",
}<|MERGE_RESOLUTION|>--- conflicted
+++ resolved
@@ -30,7 +30,7 @@
   Edgeware = "EDG",
   EdgeEVM = "evmEDG",
   ZkSyncGoerli = "zkSyncGoerli",
-<<<<<<< HEAD
+  ZkSync = "zkSync",
   SkaleEuropa = "skaleEUROPA",
   SkaleBlockBrawlers = "skaleBRAWL",
   SkaleCalypso = "skaleCALYPSO",
@@ -41,9 +41,6 @@
   SkaleRazor = "skaleRAZOR",
   SkaleTitan = "skaleTITAN",
   SkaleChaos = "skaleCHAOS",
-=======
-  ZkSync = "zkSync",
->>>>>>> 36813776
 }
 
 export enum CoingeckoPlatform {
