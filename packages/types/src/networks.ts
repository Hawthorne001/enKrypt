--- conflicted
+++ resolved
@@ -73,16 +73,12 @@
   RolluxTest = "TRLX",
   Rollux = "RLX",
   CagaAnkara = "CagaAnkara",
-<<<<<<< HEAD
   Solana = "SOLANA",
-=======
->>>>>>> 71cc2373
   Telos = "TLOS",
   Blast = "blast",
   Sanko = "sanko",
   Degen = "degen",
   Ham = "ham",
-  Solana = "SOLANA",
   XLayer = "XLayer",
   ZChains = "ZCD",
   ImmutableZkevm = "ImmutableZkevm",
