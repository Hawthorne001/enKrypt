--- conflicted
+++ resolved
@@ -27,14 +27,10 @@
   },
   "devDependencies": {
     "@enkryptcom/types": "workspace:^",
-    "@types/chai": "^4.3.12",
+    "@types/chai": "^4.3.14",
     "@types/hdkey": "^2.0.3",
     "@types/mocha": "^10.0.6",
-<<<<<<< HEAD
-    "@types/node": "^20.11.22",
-=======
-    "@types/node": "^20.11.24",
->>>>>>> f85951e4
+    "@types/node": "^20.11.30",
     "@typescript-eslint/eslint-plugin": "^5.62.0",
     "@typescript-eslint/parser": "^5.62.0",
     "eslint": "^8.57.0",
