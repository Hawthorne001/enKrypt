{
  "name": "@enkryptcom/extension-bridge",
  "version": "0.0.2",
  "description": "Messaging in Web Extensions made easy. Out of the box.",
  "keywords": [
    "chrome",
    "extension",
    "messaging",
    "communication",
    "protocol",
    "content",
    "background",
    "devtools",
    "script",
    "crx",
    "bridge"
  ],
  "license": "MIT",
  "repository": {
    "type": "git",
    "url": "git+https://github.com/enkryptcom/enKrypt/tree/main/packages/extension-bridge"
  },
  "author": "Neek Sandhu <neek.sandhu@outlook.com>",
  "main": "dist/index.js",
  "module": "dist/index.mjs",
  "types": "dist/index.d.ts",
  "scripts": {
    "build": "tsup src/index.ts src/window/index.ts src/types.ts --clean --format esm,cjs --dts",
    "test": "echo 'no-tests'",
    "lint": "prettier --write ."
  },
  "files": [
    "dist"
  ],
  "dependencies": {
    "nanoevents": "^7.0.1",
    "serialize-error": "11.0.3",
    "tiny-uid": "^1.1.2",
    "webextension-polyfill": "^0.10.0"
  },
  "devDependencies": {
    "@types/chai": "^4.3.12",
    "@types/mocha": "^10.0.6",
<<<<<<< HEAD
    "@types/node": "^20.11.22",
    "@types/webextension-polyfill": "^0.10.7",
    "@typescript-eslint/eslint-plugin": "^5.62.0",
    "@typescript-eslint/parser": "^5.62.0",
    "bumpp": "^9.3.0",
=======
    "@types/node": "^20.11.24",
    "@types/webextension-polyfill": "^0.10.7",
    "@typescript-eslint/eslint-plugin": "^5.62.0",
    "@typescript-eslint/parser": "^5.62.0",
    "bumpp": "^9.4.0",
>>>>>>> f85951e4
    "eslint": "^8.57.0",
    "eslint-config-airbnb-base": "^15.0.0",
    "eslint-config-prettier": "^8.10.0",
    "eslint-import-resolver-alias": "^1.1.2",
    "eslint-plugin-import": "^2.29.1",
    "eslint-plugin-module-resolver": "^1.5.0",
    "prettier": "^2.8.8",
    "ts-node": "^10.9.2",
    "tsconfig-paths": "^4.2.0",
    "tsup": "^8.0.2",
    "type-fest": "^2.19.0",
    "typescript": "^4.9.5",
    "typescript-eslint": "0.0.1-alpha.0"
  }
}<|MERGE_RESOLUTION|>--- conflicted
+++ resolved
@@ -39,21 +39,13 @@
     "webextension-polyfill": "^0.10.0"
   },
   "devDependencies": {
-    "@types/chai": "^4.3.12",
+    "@types/chai": "^4.3.14",
     "@types/mocha": "^10.0.6",
-<<<<<<< HEAD
-    "@types/node": "^20.11.22",
-    "@types/webextension-polyfill": "^0.10.7",
-    "@typescript-eslint/eslint-plugin": "^5.62.0",
-    "@typescript-eslint/parser": "^5.62.0",
-    "bumpp": "^9.3.0",
-=======
-    "@types/node": "^20.11.24",
+    "@types/node": "^20.11.30",
     "@types/webextension-polyfill": "^0.10.7",
     "@typescript-eslint/eslint-plugin": "^5.62.0",
     "@typescript-eslint/parser": "^5.62.0",
     "bumpp": "^9.4.0",
->>>>>>> f85951e4
     "eslint": "^8.57.0",
     "eslint-config-airbnb-base": "^15.0.0",
     "eslint-config-prettier": "^8.10.0",
