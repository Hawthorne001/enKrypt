--- conflicted
+++ resolved
@@ -18,22 +18,19 @@
   },
   "dependencies": {
     "@enkryptcom/types": "^0.0.1",
-<<<<<<< HEAD
     "@ethereumjs/util": "^8.0.0",
-=======
->>>>>>> c0b86047
-    "@polkadot/util-crypto": "^10.1.7",
+    "@polkadot/util-crypto": "^10.1.8",
     "bip39": "^3.0.4",
     "chai": "^4.3.6",
     "ethereum-cryptography": "^1.1.2",
-    "web3-utils": "^1.7.5"
+    "web3-utils": "^1.8.0"
   },
   "devDependencies": {
     "@types/chai": "^4.3.3",
     "@types/mocha": "^9.1.1",
-    "@types/node": "^18.7.17",
-    "@typescript-eslint/eslint-plugin": "^5.37.0",
-    "@typescript-eslint/parser": "^5.37.0",
+    "@types/node": "^18.7.18",
+    "@typescript-eslint/eslint-plugin": "^5.38.0",
+    "@typescript-eslint/parser": "^5.38.0",
     "eslint": "^8.23.1",
     "eslint-config-airbnb-base": "^15.0.0",
     "eslint-config-prettier": "^8.5.0",
