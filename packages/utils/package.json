--- conflicted
+++ resolved
@@ -19,11 +19,7 @@
   "dependencies": {
     "@enkryptcom/types": "workspace:^",
     "@ethereumjs/util": "^8.1.0",
-<<<<<<< HEAD
-    "@polkadot/util-crypto": "^12.5.1",
-=======
     "@polkadot/util-crypto": "^12.6.2",
->>>>>>> ba254adf
     "bip39": "^3.1.0",
     "chai": "^4.4.1",
     "ethereum-cryptography": "^1.2.0",
