{
  "name": "@enkryptcom/utils",
  "version": "0.0.3",
  "description": "utility functions for enkrypt extension",
  "main": "dist/index.js",
  "module": "dist/index.mjs",
  "types": "dist/index.d.ts",
  "files": [
    "dist"
  ],
  "scripts": {
    "build": "tsup src/index.ts --format esm,cjs --dts --clean",
    "lint": "prettier --write .",
    "test": "ts-mocha -p tsconfig.json tests/**/*.test.ts"
  },
  "engines": {
    "node": ">=14.15.0"
  },
  "dependencies": {
    "@enkryptcom/types": "workspace:^",
    "@ethereumjs/util": "^9.0.2",
    "@polkadot/util-crypto": "^12.6.2",
    "bip39": "^3.1.0",
    "chai": "^4.4.1",
<<<<<<< HEAD
    "ethereum-cryptography": "^2.1.3",
=======
    "ethereum-cryptography": "^1.2.0",
>>>>>>> f85951e4
    "web3-utils": "^1.10.4"
  },
  "devDependencies": {
    "@types/chai": "^4.3.12",
    "@types/mocha": "^10.0.6",
<<<<<<< HEAD
    "@types/node": "^20.11.22",
=======
    "@types/node": "^20.11.24",
>>>>>>> f85951e4
    "@typescript-eslint/eslint-plugin": "^5.62.0",
    "@typescript-eslint/parser": "^5.62.0",
    "eslint": "^8.57.0",
    "eslint-config-airbnb-base": "^15.0.0",
    "eslint-config-prettier": "^8.10.0",
    "eslint-import-resolver-alias": "^1.1.2",
    "eslint-plugin-import": "^2.29.1",
    "eslint-plugin-module-resolver": "^1.5.0",
    "mocha": "^10.3.0",
    "prettier": "^2.8.8",
    "ts-mocha": "^10.0.0",
    "ts-node": "^10.9.2",
    "tsconfig-paths": "^4.2.0",
    "tsup": "^8.0.2",
    "typescript": "^4.9.5",
    "typescript-eslint": "0.0.1-alpha.0"
  },
  "repository": {
    "type": "git",
    "url": "git+https://github.com/<FILL_IT>"
  },
  "keywords": [],
  "author": "kvhnuke",
  "license": "MIT"
}<|MERGE_RESOLUTION|>--- conflicted
+++ resolved
@@ -18,25 +18,17 @@
   },
   "dependencies": {
     "@enkryptcom/types": "workspace:^",
-    "@ethereumjs/util": "^9.0.2",
+    "@ethereumjs/util": "^9.0.3",
     "@polkadot/util-crypto": "^12.6.2",
     "bip39": "^3.1.0",
     "chai": "^4.4.1",
-<<<<<<< HEAD
     "ethereum-cryptography": "^2.1.3",
-=======
-    "ethereum-cryptography": "^1.2.0",
->>>>>>> f85951e4
     "web3-utils": "^1.10.4"
   },
   "devDependencies": {
-    "@types/chai": "^4.3.12",
+    "@types/chai": "^4.3.14",
     "@types/mocha": "^10.0.6",
-<<<<<<< HEAD
-    "@types/node": "^20.11.22",
-=======
-    "@types/node": "^20.11.24",
->>>>>>> f85951e4
+    "@types/node": "^20.11.30",
     "@typescript-eslint/eslint-plugin": "^5.62.0",
     "@typescript-eslint/parser": "^5.62.0",
     "eslint": "^8.57.0",
