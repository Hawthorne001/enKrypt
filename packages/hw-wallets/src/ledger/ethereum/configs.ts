import { NetworkNames } from "@enkryptcom/types";
import { bip44Paths } from "../../configs";

const supportedPaths = {
  [NetworkNames.Ethereum]: [
    bip44Paths.ethereumLedger,
    bip44Paths.ethereumLedgerLive,
  ],
  [NetworkNames.Matic]: [
    bip44Paths.ethereumLedger,
    bip44Paths.ethereumLedgerLive,
  ],
<<<<<<< HEAD
  [NetworkNames.Binance]: [
    bip44Paths.ethereumLedger,
    bip44Paths.ethereumLedgerLive,
  ],
  [NetworkNames.Rootstock]: [bip44Paths.rootstockLedger],
=======
  [NetworkNames.Rootstock]: [bip44Paths.rootstock],
>>>>>>> a98cdd14
  [NetworkNames.EthereumClassic]: [
    bip44Paths.ethereumClassicLedger,
    bip44Paths.ethereumClassicLedgerLive,
  ],
  [NetworkNames.Moonbeam]: [
    bip44Paths.ethereumLedger,
    bip44Paths.ethereumLedgerLive,
  ],
  [NetworkNames.Moonriver]: [
    bip44Paths.ethereumLedger,
    bip44Paths.ethereumLedgerLive,
  ],
  [NetworkNames.Ropsten]: [bip44Paths.ethereumTestnetLedger],
  [NetworkNames.Goerli]: [bip44Paths.ethereumTestnetLedger],
};
export { supportedPaths };<|MERGE_RESOLUTION|>--- conflicted
+++ resolved
@@ -10,15 +10,11 @@
     bip44Paths.ethereumLedger,
     bip44Paths.ethereumLedgerLive,
   ],
-<<<<<<< HEAD
   [NetworkNames.Binance]: [
     bip44Paths.ethereumLedger,
     bip44Paths.ethereumLedgerLive,
   ],
-  [NetworkNames.Rootstock]: [bip44Paths.rootstockLedger],
-=======
   [NetworkNames.Rootstock]: [bip44Paths.rootstock],
->>>>>>> a98cdd14
   [NetworkNames.EthereumClassic]: [
     bip44Paths.ethereumClassicLedger,
     bip44Paths.ethereumClassicLedgerLive,
