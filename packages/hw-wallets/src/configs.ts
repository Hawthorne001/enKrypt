--- conflicted
+++ resolved
@@ -11,12 +11,8 @@
 };
 const ledgerAppNames = {
   [NetworkNames.Ethereum]: "Ethereum",
-<<<<<<< HEAD
   [NetworkNames.Matic]: "Ethereum",
-=======
-  [NetworkNames.Matic]: "Polygon",
   [NetworkNames.Rootstock]: "RSK",
->>>>>>> e5e9171c
   [NetworkNames.EthereumClassic]: "Ethereum Classic",
   [NetworkNames.Ropsten]: "Ethereum",
   [NetworkNames.Goerli]: "Ethereum",
