--- conflicted
+++ resolved
@@ -34,11 +34,8 @@
 import BaseButton from "@action/components/base-button/index.vue";
 import BaseInput from "@action/components/base-input/index.vue";
 import { useRouter, useRoute } from "vue-router";
-<<<<<<< HEAD
 import { onMounted } from "vue";
-=======
 import { routes } from "./routes";
->>>>>>> 331f31f2
 
 const router = useRouter();
 const route = useRoute();
