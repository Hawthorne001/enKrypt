--- conflicted
+++ resolved
@@ -2,15 +2,12 @@
   <div class="enter-recovery-phrase">
     <h3>Enter your<br />recovery phrase</h3>
 
-<<<<<<< HEAD
-    <textarea v-model="mnemonic" class="enter-recovery-phrase__input">
-=======
     <textarea
+      v-model="mnemonic"
       autocomplete="off"
       class="enter-recovery-phrase__input"
       placeholder="witch collapse practice feed shame open despair creek road again ice least"
     >
->>>>>>> d4757dcd
     </textarea>
 
     <div class="enter-recovery-phrase__buttons">
