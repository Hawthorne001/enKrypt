--- conflicted
+++ resolved
@@ -4,12 +4,7 @@
 import NetworkAssets from "@action/views/network-assets/index.vue";
 import NetworkDApps from "@action/views/network-dapps/index.vue";
 import NetworkNFTs from "@action/views/network-nfts/index.vue";
-<<<<<<< HEAD
-import SendTransaction from "@action/views/send-transaction/index.vue";
-import VerifyTransaction from "@action/views/verify-transaction/index.vue";
-=======
 import LockScreen from "@action/views/lock-screen/index.vue";
->>>>>>> 1fc58521
 
 const routes = [
   {
@@ -48,20 +43,6 @@
     name: "nfts",
   },
   {
-    path: "/send/:id?",
-    components: {
-      view: SendTransaction,
-    },
-    name: "send-transaction",
-  },
-  {
-    path: "/verify-transaction/:id?",
-    components: {
-      view: VerifyTransaction,
-    },
-    name: "verify-transaction",
-  },
-  {
     path: "/add-network",
     components: {
       view: AddNetwork,
