<template>
  <div class="transaction-fee" :class="{ show: showFees, popup: isPopup }">
    <div class="transaction-fee__overlay" @click="closepopup"></div>
    <div
      class="transaction-fee__wrap"
      :class="{ show: showFees, header: isHeader }"
    >
      <div v-if="isHeader" class="transaction-fee__header">
        <h3>Choose transaction fee</h3>

        <a class="transaction-fee__close" @click="closepopup">
          <close-icon />
        </a>
      </div>
      <div class="transaction-fee__info">
        <div class="transaction-fee__info-amount">
          <p class="transaction-fee__info-amount-fiat">
<<<<<<< HEAD
            ${{ $filters.formatFiatValue(10.12).value }}
=======
            ${{ $filters.formatFiatValue(fees[selected].fiatValue).value }}
            {{ fees[selected].fiatSymbol }}
>>>>>>> 984f7006
          </p>
          <p class="transaction-fee__info-amount-crypto">
            {{
              $filters.formatFloatingPointValue(fees[selected].nativeValue)
                .value
            }}
            <span>{{ fees[selected].nativeSymbol }}</span>
          </p>
        </div>

        <div class="transaction-fee__info-text">
          This fee is charged by Ethereum network.
        </div>

        <div class="transaction-fee__info-time">
          <time-icon />
          <span>{{ FeeDescriptions[selected].eta }}</span>
        </div>
      </div>
      <transaction-fee-item
        v-for="(value, type) in fees"
        :key="type"
        :all-fees="fees"
        :selected="selected"
        :type="type"
        v-bind="$attrs"
      ></transaction-fee-item>
    </div>
  </div>
</template>

<script lang="ts">
export default {
  name: "TransactionFee",
};
</script>

<script setup lang="ts">
import { PropType } from "vue";
import TransactionFeeItem from "./components/transaction-fee-item.vue";
import TimeIcon from "@action/icons/fee/time-icon.vue";
import CloseIcon from "@action/icons/common/close-icon.vue";
import { GasPriceTypes } from "@/providers/ethereum/libs/transaction/types";
import { GasFeeType } from "@/providers/ethereum/ui/types";
import { FeeDescriptions } from "@/providers/ethereum/libs/transaction/gas-utils";
const emit = defineEmits<{
  (e: "closePopup"): void;
}>();
defineProps({
  showFees: Boolean,
  fees: {
    type: Object as PropType<GasFeeType>,
    default: () => ({}),
  },
  isHeader: {
    type: Boolean,
    default: () => {
      return false;
    },
  },
  isPopup: {
    type: Boolean,
    default: () => {
      return false;
    },
  },
  close: {
    type: Function,
    default: () => {
      return null;
    },
  },
  selectFee: {
    type: Function,
    default: () => {
      return null;
    },
  },
  selected: {
    type: String as PropType<GasPriceTypes>,
    default: GasPriceTypes.ECONOMY,
  },
});

const closepopup = () => {
  emit("closePopup");
};
</script>

<style lang="less">
@import "~@action/styles/theme.less";

.transaction-fee {
  width: 100%;
  height: 100%;
  position: absolute;
  left: 0;
  top: 0;
  z-index: 101;
  display: none;

  &.show {
    display: block;
  }

  &.popup {
    position: fixed;
  }

  &__overlay {
    width: 100%;
    height: 100%;
    position: absolute;
    left: 0;
    top: 0;
    z-index: 102;
  }

  &__wrap {
    position: absolute;
    width: 360px;
    height: auto;
    max-height: 440px;
    left: 50px;
    bottom: 100px;
    background: #ffffff;
    box-shadow: 0px 3px 6px rgba(0, 0, 0, 0.039),
      0px 7px 24px rgba(0, 0, 0, 0.19);
    border-radius: 12px;
    z-index: 103;
    padding: 16px 0 0 0;
    box-sizing: border-box;
    opacity: 0;
    visibility: hidden;
    transition: opacity 0.3s, visibility 0s ease-in-out 0.3s;
    overflow: hidden;

    &.show {
      opacity: 1;
      visibility: visible;
      transition-delay: 0s;
    }

    &.header {
      padding: 0;
      max-height: 512px;
      bottom: 52px;
    }
  }

  &__info {
    margin-bottom: 16px;
    padding: 0 20px;
    position: relative;

    &-amount {
      display: flex;
      justify-content: flex-start;
      align-items: center;
      flex-direction: row;

      &-fiat {
        font-style: normal;
        font-weight: 400;
        font-size: 20px;
        line-height: 28px;
        letter-spacing: 0.15px;
        color: @primaryLabel;
        margin: 0;
        margin-right: 8px;
      }

      &-crypto {
        font-style: normal;
        font-weight: 400;
        font-size: 16px;
        line-height: 24px;
        color: @secondaryLabel;
        margin: 0;

        span {
          font-variant: small-caps;
        }
      }
    }

    &-text {
      font-style: normal;
      font-weight: 400;
      font-size: 14px;
      line-height: 20px;
      color: @secondaryLabel;
      margin: 0;
    }

    &-time {
      position: absolute;
      right: 20px;
      top: 4px;
      display: flex;
      justify-content: flex-start;
      align-items: center;
      flex-direction: row;

      span {
        font-style: normal;
        font-weight: 400;
        font-size: 16px;
        line-height: 24px;
        color: @primaryLabel;
      }

      svg {
        margin-right: 4px;
      }
    }
  }

  &__header {
    width: 100%;
    background: @white;
    box-sizing: border-box;
    padding: 14px 84px 14px 16px;
    position: relative;
    z-index: 4;
    margin-bottom: 16px;

    h3 {
      font-style: normal;
      font-weight: bold;
      font-size: 24px;
      line-height: 32px;
      margin: 0;
      color: @primaryLabel;
    }
  }

  &__close {
    position: absolute;
    top: 8px;
    right: 8px;
    border-radius: 8px;
    cursor: pointer;
    font-size: 0;

    &:hover {
      background: @black007;
    }
  }
}
</style><|MERGE_RESOLUTION|>--- conflicted
+++ resolved
@@ -15,12 +15,8 @@
       <div class="transaction-fee__info">
         <div class="transaction-fee__info-amount">
           <p class="transaction-fee__info-amount-fiat">
-<<<<<<< HEAD
-            ${{ $filters.formatFiatValue(10.12).value }}
-=======
             ${{ $filters.formatFiatValue(fees[selected].fiatValue).value }}
             {{ fees[selected].fiatSymbol }}
->>>>>>> 984f7006
           </p>
           <p class="transaction-fee__info-amount-crypto">
             {{
