--- conflicted
+++ resolved
@@ -54,15 +54,8 @@
     default: GasPriceTypes.ECONOMY,
   },
   selected: {
-<<<<<<< HEAD
-    type: Number as PropType<TransactionFeeSpeed>,
-    default: () => {
-      return {};
-    },
-=======
     type: String as PropType<GasPriceTypes>,
     default: GasPriceTypes.ECONOMY,
->>>>>>> d955b676
   },
 });
 const diff = computed(() => {
