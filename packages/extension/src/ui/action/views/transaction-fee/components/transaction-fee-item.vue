--- conflicted
+++ resolved
@@ -15,25 +15,10 @@
       </div>
 
       <div
-<<<<<<< HEAD
-        v-show="fee.price.speed == TransactionFeeSpeed.economy"
-        class="transaction-fee-item__block-amount down"
-      >
-        -${{ $filters.formatFiatValue(2.23).value }}
-      </div>
-
-      <div
-        v-show="fee.price.speed != TransactionFeeSpeed.economy"
-=======
->>>>>>> 984f7006
         class="transaction-fee-item__block-amount"
         :class="{ down: parseFloat(diff) < 0 }"
       >
-<<<<<<< HEAD
-        +${{ $filters.formatFiatValue(1.23).value }}
-=======
         {{ parseFloat(diff) < 0 ? "" : "+" }}{{ diff }}
->>>>>>> 984f7006
       </div>
     </div>
   </a>
