--- conflicted
+++ resolved
@@ -24,15 +24,11 @@
         <verify-transaction-account
           :address="address"
         ></verify-transaction-account>
-<<<<<<< HEAD
-        <verify-transaction-amount :token="ethereum" :amount="amount">
-=======
         <verify-transaction-amount
           v-if="!isNft"
           :token="ethereum"
-          :amount="1.5"
+          :amount="amount"
         >
->>>>>>> 0197efc9
         </verify-transaction-amount>
         <verify-transaction-nft
           v-if="isNft"
@@ -78,8 +74,7 @@
 import DomainState from "@/libs/domain-state";
 import { NodeType } from "@/types/provider";
 import { getAllNetworks } from "@/libs/utils/networks";
-<<<<<<< HEAD
-import { ethereum, recommendedFee } from "@action/types/mock";
+import { ethereum, recommendedFee, nft } from "@action/types/mock";
 import { EthereumTransaction } from "@/providers/ethereum/libs/transaction/types";
 import Web3 from "web3";
 import Transaction from "@/providers/ethereum/libs/transaction/";
@@ -92,9 +87,6 @@
 import { fromRpcSig } from "ethereumjs-util";
 import { FeeMarketEIP1559Transaction } from "@ethereumjs/tx";
 import { AccountsHeaderData } from "@action/types/account";
-=======
-import { ethereum, recommendedFee, nft } from "@action/types/mock";
->>>>>>> 0197efc9
 
 const KeyRing = new PublicKeyRing();
 let web3: any;
@@ -103,21 +95,19 @@
 const router = useRouter();
 const networks: NodeType[] = getAllNetworks();
 const selected: string = route.params.id as string;
-<<<<<<< HEAD
 const address: string = route.params.address as string;
 const fromAddress: string = route.params.fromAddress as string;
 const amount = route.params.amount as unknown as number;
+const selectedFee = route.params.selectedFee;
 let selectedNetwork = ref<any>(undefined);
-=======
 const isNft: boolean = (route.params.isNft as string) == "1";
-let selectedNetwork = ref(undefined);
->>>>>>> 0197efc9
 let isProcessing = ref(false);
 const MAIN_TOKEN_ADDRESS = "0xeeeeeeeeeeeeeeeeeeeeeeeeeeeeeeeeeeeeeeee";
 
 defineExpose({ selectedNetwork });
 
 onMounted(async () => {
+  console.log("adsf", selectedFee);
   const curNetwork = await domainState.getSelectedNetWork();
   (selectedNetwork.value as unknown as NodeType) = networks.find(
     (net) => net.name === curNetwork
@@ -146,37 +136,39 @@
   const txObj = (await setUpTx()) as unknown as EthereumTransaction;
   const tx = await new Transaction(txObj, web3);
 
-  await tx.getFinalizedTransaction().then(async (finalizedTx) => {
-    const msgHash = bufferToHex(finalizedTx.getMessageToSign(true));
-    const account = await KeyRing.getAccount(fromAddress);
-
-    return await sendToBackgroundFromAction({
-      message: JSON.stringify({
-        method: InternalMethods.sign,
-        params: [msgHash, account as KeyRecord],
-      }),
-      provider: selectedNetwork.value?.provider,
-      tabId: await domainState.getCurrentTabId(),
-    }).then((res: any) => {
-      if (res.error) {
-        console.log("error", res.error);
-      } else {
-        const rpcSig = fromRpcSig(res.result.replace(/['"]+/g, "") || "0x");
-        const signedTx = (
-          finalizedTx as FeeMarketEIP1559Transaction
-        )._processSignature(rpcSig.v, rpcSig.r, rpcSig.s);
-
-        web3.eth
-          .sendSignedTransaction("0x" + signedTx.serialize().toString("hex"))
-          .on("transactionHash", (hash: string) => {
-            console.log("hash", hash);
-          })
-          .on("error", (error: any) => {
-            console.log("ERROR", error);
-          });
-      }
+  await tx
+    .getFinalizedTransaction({ gasPriceType: selectedFee })
+    .then(async (finalizedTx) => {
+      const msgHash = bufferToHex(finalizedTx.getMessageToSign(true));
+      const account = await KeyRing.getAccount(fromAddress);
+
+      return await sendToBackgroundFromAction({
+        message: JSON.stringify({
+          method: InternalMethods.sign,
+          params: [msgHash, account as KeyRecord],
+        }),
+        provider: selectedNetwork.value?.provider,
+        tabId: await domainState.getCurrentTabId(),
+      }).then((res: any) => {
+        if (res.error) {
+          console.log("error", res.error);
+        } else {
+          const rpcSig = fromRpcSig(res.result.replace(/['"]+/g, "") || "0x");
+          const signedTx = (
+            finalizedTx as FeeMarketEIP1559Transaction
+          )._processSignature(rpcSig.v, rpcSig.r, rpcSig.s);
+
+          web3.eth
+            .sendSignedTransaction("0x" + signedTx.serialize().toString("hex"))
+            .on("transactionHash", (hash: string) => {
+              console.log("hash", hash);
+            })
+            .on("error", (error: any) => {
+              console.log("ERROR", error);
+            });
+        }
+      });
     });
-  });
 
   setTimeout(() => {
     isProcessing.value = false;
@@ -198,7 +190,7 @@
 };
 
 const getTokenTransferABI = async (amount: any, _toAddress: string) => {
-  amount = toBN(amount);
+  amount = toBN(toWei(amount).toString());
   const jsonInterface = [
     {
       constant: false,
