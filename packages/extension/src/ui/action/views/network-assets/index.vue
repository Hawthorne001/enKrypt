<template>
  <div>
    <div class="container">
      <custom-scrollbar
        class="network-assets__scroll-area"
        :settings="scrollSettings({ suppressScrollX: true })"
      >
        <div v-if="!!selected" class="network-assets">
          <network-activity-total
            :crypto-amount="cryptoAmount"
            :fiat-amount="fiatAmount"
            :symbol="network.currencyName"
            :subnetwork="props.subnetwork"
          />

          <network-activity-action v-bind="$attrs" />
<<<<<<< HEAD
          <network-assets-header v-if="!isLoading && assets.length > 0" />
=======
          <div v-if="!isLoading" class="network-assets__headers">
            <div>TOKEN</div>
            <div>LAST 24HR</div>
            <div>VALUE</div>
          </div>
>>>>>>> 5deedd93
          <network-assets-item
            v-for="(item, index) in assets"
            :key="index"
            :token="item"
            :network="network"
            @update:tokens="updateAssets"
          ></network-assets-item>
          <div
            v-show="network.customTokens && assets.length !== 0"
            class="network-assets__add-token"
          >
            <div class="network-assets__add-token-button">
              <base-button
                title="Add custom token"
                :click="toggleShowAddCustomTokens"
                :no-background="true"
              />
            </div>
          </div>
        </div>
      </custom-scrollbar>

      <network-assets-loading v-if="isLoading"></network-assets-loading>

      <deposit
        v-if="!!props.accountInfo.selectedAccount"
        :account="props.accountInfo.selectedAccount"
        :show-deposit="showDeposit"
        :network="network"
        :toggle="toggleDeposit"
      />
    </div>

    <custom-evm-token
      v-if="showAddCustomTokens"
      :address="props.accountInfo.selectedAccount?.address!"
      :network="props.network as EvmNetwork"
      @update:token-added="addCustomAsset"
      @update:close="toggleShowAddCustomTokens"
    ></custom-evm-token>
  </div>
</template>

<script setup lang="ts">
import { useRoute } from 'vue-router';
import NetworkActivityTotal from '../network-activity/components/network-activity-total.vue';
import NetworkActivityAction from '../network-activity/components/network-activity-action.vue';
import NetworkAssetsItem from './components/network-assets-item.vue';
import NetworkAssetsHeader from './components/network-assets-header.vue';
import NetworkAssetsLoading from './components/network-assets-loading.vue';
import CustomScrollbar from '@action/components/custom-scrollbar/index.vue';
import { computed, onMounted, type PropType, ref, toRef, watch } from 'vue';
import type { AssetsType } from '@/types/provider';
import type { AccountsHeaderData } from '../../types/account';
import accountInfoComposable from '@action/composables/account-info';
import { BaseNetwork } from '@/types/base-network';
import scrollSettings from '@/libs/utils/scroll-settings';
import Deposit from '@action/views/deposit/index.vue';
import BaseButton from '@action/components/base-button/index.vue';
import CustomEvmToken from './components/custom-evm-token.vue';
import { EvmNetwork } from '@/providers/ethereum/types/evm-network';

const showDeposit = ref(false);

const route = useRoute();
const props = defineProps({
  network: {
    type: Object as PropType<BaseNetwork>,
    default: () => ({}),
  },
  subnetwork: {
    type: String,
    default: '',
  },
  accountInfo: {
    type: Object as PropType<AccountsHeaderData>,
    default: () => ({}),
  },
});
const assets = ref<AssetsType[]>([]);
const isLoading = ref(false);

const { cryptoAmount, fiatAmount } = accountInfoComposable(
  toRef(props, 'network'),
  toRef(props, 'accountInfo'),
);
const selected: string = route.params.id as string;

const updateAssets = () => {
  isLoading.value = true;
  assets.value = [];
  const currentNetwork = selectedNetworkName.value;
  if (props.accountInfo.selectedAccount?.address) {
    props.network
      .getAllTokenInfo(props.accountInfo.selectedAccount?.address || '')
      .then(_assets => {
        if (selectedNetworkName.value !== currentNetwork) return;
        assets.value = _assets;
        isLoading.value = false;
      });
  }
};
const selectedAddress = computed(
  () => props.accountInfo.selectedAccount?.address || '',
);
const selectedNetworkName = computed(() => props.network.name);
const selectedSubnetwork = computed(() => props.subnetwork);
const showAddCustomTokens = ref(false);

watch([selectedAddress, selectedNetworkName, selectedSubnetwork], updateAssets);
onMounted(() => {
  updateAssets();
});

const toggleDeposit = () => {
  showDeposit.value = !showDeposit.value;
};

const toggleShowAddCustomTokens = () => {
  showAddCustomTokens.value = !showAddCustomTokens.value;
};

const addCustomAsset = (asset: AssetsType) => {
  const existingAsset = assets.value.find(a => {
    if (
      a.contract &&
      asset.contract &&
      a.contract.toLowerCase() === asset.contract.toLowerCase()
    ) {
      return true;
    }

    return false;
  });

  if (!existingAsset) {
    // refetches assets to update the custom token
    updateAssets();
  }
};
</script>

<style lang="less" scoped>
@import '@action/styles/theme.less';
@import '@action/styles/custom-scroll.less';

.container {
  width: 100%;
  height: 600px;
  background-color: @white;
  box-shadow: 0px 0px 3px rgba(0, 0, 0, 0.16);
  margin: 0;
  padding-top: 0;
  box-sizing: border-box;

  .deposit {
    left: 0;
  }
}

.network-assets {
  width: 100%;
  height: 100%;
  box-sizing: border-box;

  &__headers {
    display: flex;
    align-items: center;
    justify-content: space-between;
    width: 350px;
    height: 21px;
    padding: 0 20px 0 65px;
    margin: 12px 12px 0;
    font-size: 10px;
    color: @black06;
    font-weight: 500;
    line-height: 11px;

    div {
      text-align: left;
    }

    div:nth-child(2) {
      width: 65px;
    }
  }

  &__scroll-area {
    position: relative;
    margin: auto;
    width: 100%;
    height: 100%;
    max-height: 530px;
    margin: 0;
    padding: 68px 0 68px 0 !important;
    box-sizing: border-box;

    &.ps--active-y {
      padding-right: 0;
    }
  }

  &__add-token {
    position: relative;
    margin: 0px 12px 0px 166px;
    z-index: 0;

    &-button {
      width: 156px;
    }
  }
}
</style>

<style lang="less">
.network-assets__scroll-area {
  .ps__rail-y {
    right: 3px !important;
    margin: 59px 0 !important;
  }
}
</style><|MERGE_RESOLUTION|>--- conflicted
+++ resolved
@@ -14,15 +14,7 @@
           />
 
           <network-activity-action v-bind="$attrs" />
-<<<<<<< HEAD
           <network-assets-header v-if="!isLoading && assets.length > 0" />
-=======
-          <div v-if="!isLoading" class="network-assets__headers">
-            <div>TOKEN</div>
-            <div>LAST 24HR</div>
-            <div>VALUE</div>
-          </div>
->>>>>>> 5deedd93
           <network-assets-item
             v-for="(item, index) in assets"
             :key="index"
