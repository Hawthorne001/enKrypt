--- conflicted
+++ resolved
@@ -1,5 +1,4 @@
 <template>
-<<<<<<< HEAD
   <div>
     <div class="container">
       <custom-scrollbar
@@ -47,41 +46,11 @@
 
     <custom-evm-token
       v-if="showAddCustomTokens"
-=======
-  <div class="container">
-    <custom-scrollbar
-      class="network-assets__scroll-area"
-      :settings="scrollSettings({ suppressScrollX: true })"
-    >
-      <div v-if="!!selected" class="network-assets">
-        <network-activity-total
-          :crypto-amount="cryptoAmount"
-          :fiat-amount="fiatAmount"
-          :symbol="network.currencyName"
-        />
-
-        <network-activity-action v-bind="$attrs" />
-
-        <network-assets-item
-          v-for="(item, index) in assets"
-          :key="index"
-          :token="item"
-        />
-      </div>
-    </custom-scrollbar>
-
-    <network-assets-loading v-if="isLoading" />
-
-    <deposit
-      v-if="!!props.accountInfo.selectedAccount"
-      :account="props.accountInfo.selectedAccount"
-      :show-deposit="showDeposit"
->>>>>>> 4be61319
-      :network="network"
-      :address="selectedAddress"
+      :address="props.accountInfo.selectedAccount?.address!"
+      :network="props.network"
+      @update:token-added="addCustomAsset"
       @update:close="toggleShowAddCustomTokens"
-      @update:token-added="addCustomAsset"
-    />
+    ></custom-evm-token>
   </div>
 </template>
 
