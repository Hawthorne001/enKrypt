--- conflicted
+++ resolved
@@ -70,15 +70,6 @@
 );
 const selected: string = route.params.id as string;
 
-<<<<<<< HEAD
-const depositAction = () => {
-  toggleDeposit();
-};
-const buyAction = () => {
-  console.log("buyAction");
-};
-=======
->>>>>>> bfe347e8
 const updateAssets = () => {
   isLoading.value = true;
   props.network
