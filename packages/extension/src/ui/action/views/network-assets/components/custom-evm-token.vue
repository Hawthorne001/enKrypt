<template>
  <div class="container">
    <div class="add-custom-token">
      <div class="add-custom-token__header">
        <h3>Add a token</h3>
        <a class="add-custom-token__close" @click="close">
          <close-icon />
        </a>
      </div>
      <div class="add-custom-token__contract-input" :class="{ focus: isFocus }">
        <div class="add-custom-token__contract-input__address">
          <p>Contract address:</p>
          <input
            v-model="contractAddress"
            :class="{ invalid: !isValidAddress }"
            type="text"
            placeholder="0x... address"
            @focus="changeFocus"
            @blur="changeFocus"
          />
        </div>
      </div>

      <div v-if="isValidAddress && tokenInfo">
        <div class="add-custom-token__token-info">
          <div class="add-custom-token__token-info__image">
            <img
              :src="tokenInfo.icon"
              alt=""
              @error="
                e => {
                  ;(e.target as HTMLImageElement).src = props.network.icon
                }
              "
            />
          </div>
          <div class="add-custom-token__token-info__info">
            <h5 v-if="tokenInfo.name.length <= 16">{{ tokenInfo.name }}</h5>
            <tooltip v-else :text="tokenInfo.name"
              ><h5>{{ `${tokenInfo.name.slice(0, 12)}...` }}</h5></tooltip
            >
            <p>
              {{
                accountBalance
                  ? $filters.formatFloatingPointValue(
                      fromBase(accountBalance ?? '0', tokenInfo.decimals),
                    ).value
                  : '~'
              }}
              <span>{{ tokenInfo.symbol }}</span>
            </p>
          </div>
        </div>
        <div class="add-custom-token__warning">
          <warn-icon />
          <p>
            Be sure to validate this is the ERC20 token you think it is! Anyone
            can create a token, even one pretending to be another popular token.
          </p>
        </div>
      </div>
      <div v-else-if="isValidAddress && notTokenAddress">
        <div class="add-custom-token__error">
          <alert-icon />
          <p>
            There is no ERC20 token deployed at this address. Make sure you have
            the right contract address and you are connected to the correct
            network.
          </p>
        </div>
      </div>

      <div class="add-custom-token__buttons">
        <div class="add-custom-token__buttons-send">
          <base-button
            title="Add token"
            :disabled="!isValidAddress || !tokenInfo"
            :click="addToken"
          />
        </div>
      </div>
    </div>
  </div>
</template>
<script setup lang="ts">
import API from '@/providers/ethereum/libs/api'
import { computed, ref, toRaw, watch } from 'vue'
import { Erc20Token } from '@/providers/ethereum/types/erc20-token'
import { fromBase } from '@enkryptcom/utils'
import CloseIcon from '@/ui/action/icons/common/close-icon.vue'
import BaseButton from '@action/components/base-button/index.vue'
import AlertIcon from '@action/icons/send/alert-icon.vue'
import WarnIcon from '@action/icons/send/warning-icon.vue'
import { TokensState } from '@/libs/tokens-state'
import { CustomErc20Token, TokenType } from '@/libs/tokens-state/types'
import { AssetsType } from '@/types/provider'
import { formatFloatingPointValue } from '@/libs/utils/number-formatter'
import MarketData from '@/libs/market-data'
import Tooltip from '@/ui/action/components/tooltip/index.vue'
import { CoinGeckoTokenMarket } from '@/libs/market-data/types'
import BigNumber from 'bignumber.js'
import Sparkline from '@/libs/sparkline'
import { EvmNetwork } from '@/providers/ethereum/types/evm-network'

interface IProps {
  network: EvmNetwork
  address: string
}

const emits = defineEmits<{
  (e: 'update:close'): void
  (e: 'update:token-added', asset: AssetsType): void
}>()

const props = defineProps<IProps>()

const tokensState = new TokensState()

const contractAddress = ref<string>()
const tokenInfo = ref<CustomErc20Token>()
const accountBalance = ref<string>()
const notTokenAddress = ref(false)
const isFocus = ref(false)
const market = ref<CoinGeckoTokenMarket>()

const isValidAddress = computed(() => {
  if (contractAddress.value) {
    return props.network.isAddress(contractAddress.value)
  }

  return false
})

watch([contractAddress, props], async () => {
  notTokenAddress.value = false
  tokenInfo.value = undefined
  accountBalance.value = undefined

  if (!props.network.customTokens) {
    close()
  }

  if (isValidAddress.value) {
    const api = (await props.network.api()) as API

    const info = await api.getTokenInfo(contractAddress.value!.toLowerCase())

    if (info.name !== 'Unknown') {
      let icon = props.network.icon
      let coingeckoID: string | undefined

      const marketData = new MarketData()

      const coingeckoInfo = await marketData.getMarketInfoByContracts(
        [contractAddress.value!.toLowerCase()],
        props.network.coingeckoPlatform!,
      )

      const contractInfo = coingeckoInfo[contractAddress.value!.toLowerCase()]

      if (contractInfo) {
        market.value = contractInfo
        icon = contractInfo.image
        coingeckoID = contractInfo.id
      }

      if (props.address !== '') {
        const erc20Token = new Erc20Token({
          name: info.name,
          symbol: info.symbol,
          decimals: info.decimals,
          icon,
          contract: contractAddress.value!.toLowerCase(),
          coingeckoID,
        })

        try {
          const balance = await erc20Token.getLatestUserBalance(
            api,
            props.address,
          )
          accountBalance.value = balance
        } catch {
          // Don't set balance
        }
      }

      tokenInfo.value = {
        address: contractAddress.value as `0x${string}`,
        icon,
        type: TokenType.ERC20,
        coingeckoID,
        ...info,
      }
    } else {
      notTokenAddress.value = true
    }
  }
})

const changeFocus = (val: FocusEvent) => {
  isFocus.value = val.type === 'focus'
}

const close = () => {
  emits('update:close')
}

const addToken = async () => {
  if (isValidAddress.value && tokenInfo.value) {
    const inserted = await tokensState.addErc20Token(
      props.network.name,
      toRaw(tokenInfo.value),
    )

    if (inserted) {
      const balance = fromBase(
        accountBalance.value ?? '0',
        tokenInfo.value.decimals,
      )
      const balancef = formatFloatingPointValue(
        fromBase(accountBalance.value ?? '0', tokenInfo.value.decimals),
      ).value
      const balanceUSD = market.value
<<<<<<< HEAD
        ? new BigNumber(balancef).times(market.value.current_price).toNumber()
        : 0
      const balanceUSDf = market.value
        ? new BigNumber(balancef).times(market.value.current_price).toString()
        : '0'
      const value = market.value?.current_price.toString() ?? '0'
      const sparkline = market.value
        ? new Sparkline(market.value?.sparkline_in_7d.price, 25).dataValues
        : ''
=======
        ? new BigNumber(balancef).times(market.value.current_price!).toNumber()
        : 0;
      const balanceUSDf = market.value
        ? new BigNumber(balancef).times(market.value.current_price!).toString()
        : "0";
      const value = market.value?.current_price!.toString() ?? "0";
      const sparkline = market.value
        ? new Sparkline(market.value?.sparkline_in_24h.price, 25).dataValues
        : "";
>>>>>>> cf08a216
      const priceChangePercentage =
        market.value?.price_change_percentage_24h ?? 0
      const icon = tokenInfo.value.icon

      const newAsset: AssetsType = {
        name: tokenInfo.value.name,
        symbol: tokenInfo.value.symbol,
        balance,
        balancef,
        contract: tokenInfo.value.address,
        balanceUSD,
        balanceUSDf,
        value,
        valuef: formatFloatingPointValue(value).value,
        decimals: tokenInfo.value.decimals,
        sparkline,
        priceChangePercentage,
        icon,
      }

      emits('update:token-added', newAsset)
    }

    emits('update:close')
  }
}
</script>
<style lang="less" scoped>
@import '@action/styles/theme.less';

.container {
  display: flex;
  justify-content: center;
  align-items: center;
  width: 100%;
  height: 600px;
  background-color: @overlayBg !important;
  box-shadow: 0px 0px 3px rgba(0, 0, 0, 0.16);
  margin: 0;
  box-sizing: border-box;
  position: absolute;
  top: 0;
  left: 0;
  z-index: 10;
}

.add-custom-token {
  width: 460px;
  height: 568px;
  box-sizing: border-box;
  position: relative;
  border-radius: 12px;
  background-color: white;

  &__header {
    position: relative;
    padding: 24px 72px 12px 32px;

    &.popup {
      padding: 24px 0 12px 0;
    }

    h3 {
      font-style: normal;
      font-weight: 700;
      font-size: 24px;
      line-height: 32px;
      color: @primaryLabel;
      margin: 0;
    }
  }

  &__close {
    position: absolute;
    top: 20px;
    right: 24px;
    border-radius: 8px;
    cursor: pointer;
    transition: background 300ms ease-in-out;

    &:hover {
      background: @black007;
    }
  }

  &__contract-input {
    height: 64px;
    background: #ffffff;
    margin: 12px 32px 8px 32px;
    box-sizing: border-box;
    border: 1px solid @gray02;
    box-sizing: border-box;
    border-radius: 10px;
    width: calc(~'100% - 64px');
    padding: 16px;
    display: flex;
    justify-content: flex-start;
    align-items: center;
    flex-direction: row;
    position: relative;

    &.focus {
      border: 2px solid @primary;
      width: calc(~'100% - 62px');
      margin: 12px 31px 8px 31px;
    }

    &__address {
      width: 100%;

      p {
        font-style: normal;
        font-weight: 400;
        font-size: 12px;
        line-height: 16px;
        letter-spacing: 0.5px;
        color: @secondaryLabel;
        margin: 0;
      }

      input {
        width: 100%;
        height: 24px;
        font-style: normal;
        font-weight: 400;
        font-size: 16px;
        line-height: 24px;
        letter-spacing: 0.25px;
        color: @primaryLabel;
        border: 0 none;
        outline: none;
        padding: 0;
      }

      .invalid {
        color: @error;
      }
    }
  }

  &__token-info {
    height: 64px;
    background: #ffffff;
    margin: 0 32px 8px 32px;
    box-sizing: border-box;
    border: 1px solid @gray02;
    box-sizing: border-box;
    border-radius: 10px;
    width: calc(~'100% - 64px');
    padding: 16px;
    display: flex;
    justify-content: flex-start;
    align-items: center;
    flex-direction: row;
    position: relative;
    text-decoration: none;

    &__image {
      background: @buttonBg;
      box-shadow: inset 0px 0px 1px rgba(0, 0, 0, 0.16);
      width: 32px;
      height: 32px;
      border-radius: 100%;
      overflow: hidden;
      margin-right: 12px;

      img {
        width: 100%;
        height: 100%;
      }
    }

    &__info {
      h5 {
        font-style: normal;
        font-weight: 400;
        font-size: 16px;
        line-height: 24px;
        color: @primaryLabel;
        width: 128px;
        margin: 0 0 1px 0;
      }

      p {
        font-style: normal;
        font-weight: 400;
        font-size: 12px;
        line-height: 16px;
        letter-spacing: 0.5px;
        color: @secondaryLabel;
        margin: 0;
        width: 128px;

        span {
          font-variant: small-caps;
        }
      }
    }
  }

  &__error {
    margin: 12px 32px 8px 32px;
    background: @error01;
    border-radius: 10px;
    padding: 12px 16px 12px 57px;
    position: relative;
    box-sizing: border-box;

    svg {
      position: absolute;
      left: 16px;
      top: 50%;
      margin-top: -12px;
    }
    p {
      font-weight: 400;
      font-size: 14px;
      line-height: 20px;
      letter-spacing: 0.25px;
      color: @error;
      margin: 0;
    }
  }

  &__warning {
    margin: 12px 32px 8px 32px;
    background: @orange01;
    border-radius: 10px;
    padding: 12px 16px 12px 57px;
    position: relative;
    box-sizing: border-box;

    svg {
      position: absolute;
      left: 16px;
      top: 50%;
      margin-top: -12px;
    }
    p {
      font-weight: 400;
      font-size: 14px;
      line-height: 20px;
      letter-spacing: 0.25px;
      color: @orange;
      margin: 0;
    }
  }

  &__buttons {
    position: absolute;
    left: 0;
    bottom: 0;
    padding: 0 32px 16px 32px;
    display: flex;
    justify-content: space-between;
    align-items: center;
    flex-direction: row;
    width: 100%;
    box-sizing: border-box;

    &-cancel {
      width: 170px;
    }

    &-send {
      width: 100%;
    }
  }
}
</style><|MERGE_RESOLUTION|>--- conflicted
+++ resolved
@@ -222,27 +222,15 @@
         fromBase(accountBalance.value ?? '0', tokenInfo.value.decimals),
       ).value
       const balanceUSD = market.value
-<<<<<<< HEAD
-        ? new BigNumber(balancef).times(market.value.current_price).toNumber()
+        ? new BigNumber(balancef).times(market.value.current_price!).toNumber()
         : 0
       const balanceUSDf = market.value
-        ? new BigNumber(balancef).times(market.value.current_price).toString()
+        ? new BigNumber(balancef).times(market.value.current_price!).toString()
         : '0'
-      const value = market.value?.current_price.toString() ?? '0'
-      const sparkline = market.value
-        ? new Sparkline(market.value?.sparkline_in_7d.price, 25).dataValues
-        : ''
-=======
-        ? new BigNumber(balancef).times(market.value.current_price!).toNumber()
-        : 0;
-      const balanceUSDf = market.value
-        ? new BigNumber(balancef).times(market.value.current_price!).toString()
-        : "0";
-      const value = market.value?.current_price!.toString() ?? "0";
+      const value = market.value?.current_price!.toString() ?? '0'
       const sparkline = market.value
         ? new Sparkline(market.value?.sparkline_in_24h.price, 25).dataValues
-        : "";
->>>>>>> cf08a216
+        : ''
       const priceChangePercentage =
         market.value?.price_change_percentage_24h ?? 0
       const icon = tokenInfo.value.icon
