--- conflicted
+++ resolved
@@ -53,14 +53,9 @@
 import { computed } from "@vue/reactivity";
 import SwapLookingAnimation from "@action/icons/swap/swap-looking-animation.vue";
 import KeyRing from "@/libs/keyring/keyring";
-<<<<<<< HEAD
 import { initAccounts } from "@/libs/utils/initialize-wallet";
-=======
-import { NetworkNames, WalletType } from "@enkryptcom/types";
-import { getAccountsByNetworkName } from "@/libs/utils/accounts";
 import { trackGenericEvents } from "@/libs/metrics";
 import { GenericEvents } from "@/libs/metrics/types";
->>>>>>> 2991aa42
 
 const emit = defineEmits<{
   (e: "update:init"): void;
@@ -89,12 +84,9 @@
     trackGenericEvents(GenericEvents.login_error);
   } else {
     isError.value = false;
-<<<<<<< HEAD
     const privateKeyring = new KeyRing();
     await privateKeyring.unlock(password.value.trim());
     await initAccounts(privateKeyring);
-=======
->>>>>>> 2991aa42
     password.value = "";
     emit("update:init");
     setTimeout(() => (isUnlocking.value = false), 750);
