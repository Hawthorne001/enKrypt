<template>
  <div class="network-activity__action">
    <div class="network-activity__action-wrap">
      <a
        class="network-activity__action-item"
        @click="(depositAction as ()=>void)"
      >
        <Deposit /><br />Deposit
      </a>
      <div class="network-activity__action-devider"></div>
      <a class="network-activity__action-item" @click="(buyAction as ()=>void)">
        <Buy /><br />Buy
      </a>
      <div class="network-activity__action-devider"></div>
      <router-link
        :to="{
          name: 'send-transaction',
          params: { id: !!selected ? selected : null },
        }"
        class="network-activity__action-item"
      >
        <Send /><br />Send
      </router-link>
      <div class="network-activity__action-devider"></div>
      <router-link
        class="network-activity__action-item"
        :to="{
          name: 'swap',
          params: { id: !!selected ? selected : null },
        }"
      >
        <Swap /><br />Swap
      </router-link>
    </div>
  </div>
</template>

<script lang="ts">
export default {
  name: "NetworkActivityAction",
};
</script>

<script setup lang="ts">
import Deposit from "@action/icons/actions/deposit.vue";
import Buy from "@action/icons/actions/buy.vue";
import Send from "@action/icons/actions/send.vue";
import Swap from "@action/icons/actions/swap.vue";
import { useRoute } from "vue-router";

const route = useRoute();
<<<<<<< HEAD

=======
>>>>>>> 54d90238
const selected: string = route.params.id as string;

defineProps({
  depositAction: {
    type: Function,
    default: () => ({}),
  },
  buyAction: {
    type: Function,
    default: () => ({}),
  },
  sendAction: {
    type: Function,
    default: () => ({}),
  },
  swapAction: {
    type: Function,
    default: () => ({}),
  },
});
</script>

<style lang="less">
@import "~@action/styles/theme.less";

.network-activity {
  &__action {
    padding: 0 12px 8px 12px;
    box-sizing: border-box;

    &-wrap {
      width: 100%;
      height: 72px;
      left: 12px;
      top: 0px;
      background: @buttonBg;
      border-radius: 12px;
      display: flex;
      justify-content: space-around;
      align-items: center;
      flex-direction: row;
    }
    &-item {
      display: block;
      text-align: center;
      text-decoration: none;
      font-style: normal;
      font-weight: 400;
      font-size: 14px;
      line-height: 20px;
      text-align: center;
      letter-spacing: 0.5px;
      color: @primaryLabel;
      width: 100px;
      cursor: pointer;

      svg {
        margin-bottom: 0;
      }
    }
    &-devider {
      height: 48px;
      width: 1px;
      background: @darkBg;
    }
  }
}
</style><|MERGE_RESOLUTION|>--- conflicted
+++ resolved
@@ -18,6 +18,7 @@
           params: { id: !!selected ? selected : null },
         }"
         class="network-activity__action-item"
+        @click="(sendAction as ()=>void)"
       >
         <Send /><br />Send
       </router-link>
@@ -49,10 +50,6 @@
 import { useRoute } from "vue-router";
 
 const route = useRoute();
-<<<<<<< HEAD
-
-=======
->>>>>>> 54d90238
 const selected: string = route.params.id as string;
 
 defineProps({
