<template>
  <div class="network-activity__action">
    <div class="network-activity__action-wrap">
<<<<<<< HEAD
      <a class="network-activity__action-item" @click="depositAction">
        <Deposit />Deposit
      </a>
      <div class="network-activity__action-divider"></div>
      <a class="network-activity__action-item" @click="buyAction">
=======
      <a class="network-activity__action-item" @click="$emit('toggle:deposit')">
        <Deposit />Deposit
      </a>
      <div class="network-activity__action-divider"></div>
      <a class="network-activity__action-item" @click="$emit('open:buyAction')">
>>>>>>> bfe347e8
        <Buy />Buy
      </a>
      <div class="network-activity__action-divider"></div>
      <router-link
        :to="{
          name: 'send-transaction',
          params: { id: route.params.id },
        }"
        class="network-activity__action-item"
      >
        <Send />Send
      </router-link>
      <div class="network-activity__action-divider"></div>
      <router-link
        class="network-activity__action-item"
        :to="{
          name: 'swap',
          params: { id: route.params.id },
        }"
      >
        <Swap />Swap
      </router-link>
    </div>
  </div>
</template>

<script setup lang="ts">
import { PropType } from "vue";
import Deposit from "@action/icons/actions/deposit.vue";
import Buy from "@action/icons/actions/buy.vue";
import Send from "@action/icons/actions/send.vue";
import Swap from "@action/icons/actions/swap.vue";
import { useRoute } from "vue-router";
const route = useRoute();
<<<<<<< HEAD

defineProps({
  depositAction: {
    type: Function as PropType<() => void>,
    default: () => ({}),
  },
  buyAction: {
    type: Function as PropType<() => void>,
    default: () => ({}),
  },
});
=======
defineEmits<{
  (e: "toggle:deposit"): void;
  (e: "open:buyAction"): void;
}>();
>>>>>>> bfe347e8
</script>

<style lang="less">
@import "~@action/styles/theme.less";

.network-activity {
  &__action {
    padding: 0 12px 8px 12px;
    box-sizing: border-box;

    &-wrap {
      width: 100%;
      height: 72px;
      left: 12px;
      top: 0px;
      background: @buttonBg;
      border-radius: 12px;
      display: flex;
      justify-content: space-around;
      align-items: center;
      flex-direction: row;
      padding: 4px;
      box-sizing: border-box;
    }
    &-item {
      display: block;
      text-align: center;
      text-decoration: none;
      font-style: normal;
      font-weight: 400;
      font-size: 14px;
      line-height: 20px;
      text-align: center;
      letter-spacing: 0.5px;
      color: @primaryLabel;
      cursor: pointer;
      height: 64px;
      display: flex;
      justify-content: center;
      align-items: center;
      flex-direction: column;
      min-width: 100px;
      transition: background 300ms ease-in-out;
      border-radius: 8px;

      &:hover {
        background: rgba(0, 0, 0, 0.04);
      }

      svg {
        margin-bottom: 0;
      }
    }
    &-divider {
      height: 48px;
      width: 1px;
      background: @darkBg;
      margin: 0 4px 0 4px;
    }
  }
}
</style><|MERGE_RESOLUTION|>--- conflicted
+++ resolved
@@ -1,19 +1,11 @@
 <template>
   <div class="network-activity__action">
     <div class="network-activity__action-wrap">
-<<<<<<< HEAD
-      <a class="network-activity__action-item" @click="depositAction">
-        <Deposit />Deposit
-      </a>
-      <div class="network-activity__action-divider"></div>
-      <a class="network-activity__action-item" @click="buyAction">
-=======
       <a class="network-activity__action-item" @click="$emit('toggle:deposit')">
         <Deposit />Deposit
       </a>
       <div class="network-activity__action-divider"></div>
       <a class="network-activity__action-item" @click="$emit('open:buyAction')">
->>>>>>> bfe347e8
         <Buy />Buy
       </a>
       <div class="network-activity__action-divider"></div>
@@ -41,31 +33,17 @@
 </template>
 
 <script setup lang="ts">
-import { PropType } from "vue";
 import Deposit from "@action/icons/actions/deposit.vue";
 import Buy from "@action/icons/actions/buy.vue";
 import Send from "@action/icons/actions/send.vue";
 import Swap from "@action/icons/actions/swap.vue";
 import { useRoute } from "vue-router";
 const route = useRoute();
-<<<<<<< HEAD
 
-defineProps({
-  depositAction: {
-    type: Function as PropType<() => void>,
-    default: () => ({}),
-  },
-  buyAction: {
-    type: Function as PropType<() => void>,
-    default: () => ({}),
-  },
-});
-=======
 defineEmits<{
   (e: "toggle:deposit"): void;
   (e: "open:buyAction"): void;
 }>();
->>>>>>> bfe347e8
 </script>
 
 <style lang="less">
