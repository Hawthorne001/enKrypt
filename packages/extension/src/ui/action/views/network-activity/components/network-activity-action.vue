--- conflicted
+++ resolved
@@ -18,10 +18,7 @@
           params: { id: !!selected ? selected : null },
         }"
         class="network-activity__action-item"
-<<<<<<< HEAD
         @click="(sendAction as ()=>void)"
-=======
->>>>>>> 948886a8
       >
         <Send /><br />Send
       </router-link>
