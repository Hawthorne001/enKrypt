--- conflicted
+++ resolved
@@ -29,14 +29,6 @@
         /> -->
       </div>
     </custom-scrollbar>
-
-    <deposit
-      v-if="!!props.accountInfo.selectedAccount"
-      :account="props.accountInfo.selectedAccount"
-      :show-deposit="showDeposit"
-      :network="network"
-      :toggle="toggleDeposit"
-    />
 
     <network-activity-loading
       v-if="activities.length === 0"
@@ -64,22 +56,16 @@
 import accountInfo from "@action/composables/account-info";
 import { BaseNetwork } from "@/types/base-network";
 import scrollSettings from "@/libs/utils/scroll-settings";
-<<<<<<< HEAD
-import Deposit from "@action/views/deposit/index.vue";
-import { Activity } from "@/types/activity";
-=======
+
 import {
   Activity,
   ActivityStatus,
   EthereumRawInfo,
   SubscanExtrinsicInfo,
 } from "@/types/activity";
->>>>>>> a7eba4e6
 import NetworkActivityLoading from "./components/network-activity-loading.vue";
 import { ProviderName } from "@/types/provider";
 import ActivityState from "@/libs/activity-state";
-
-let showDeposit = ref(false);
 
 const props = defineProps({
   network: {
@@ -96,11 +82,8 @@
   toRef(props, "network"),
   toRef(props, "accountInfo")
 );
-<<<<<<< HEAD
-
-=======
+
 const forceUpdateVal = ref(0);
->>>>>>> a7eba4e6
 const isNoActivity = ref(false);
 const activities = ref<Activity[]>([]);
 const selectedAddress = computed(
@@ -185,17 +168,6 @@
 onUnmounted(() => {
   activityCheckTimers.forEach((timer) => clearInterval(timer));
 });
-
-const depositAction = () => {
-  toggleDeposit();
-};
-const buyAction = () => {
-  console.log("buyAction");
-};
-
-const toggleDeposit = () => {
-  showDeposit.value = !showDeposit.value;
-};
 </script>
 
 <style lang="less" scoped>
