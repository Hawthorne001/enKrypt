--- conflicted
+++ resolved
@@ -52,11 +52,7 @@
 
 const route = useRoute();
 
-<<<<<<< HEAD
-const selected: number = +route.params.networkId;
-=======
 const selected: string = route.params.id as string;
->>>>>>> 09150ea6
 const total = {
   cryptoAmount: 63.466,
   amount: 3245.24,
