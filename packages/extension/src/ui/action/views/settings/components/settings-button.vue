--- conflicted
+++ resolved
@@ -1,9 +1,5 @@
 <template>
-<<<<<<< HEAD
-  <a class="settings-button" :class="{ red: isRed }" @click="action">
-=======
   <a class="settings-button" :class="{ red: isRed }" @click="$emit('click')">
->>>>>>> bfe347e8
     <h5>{{ title }}</h5>
     <div class="settings-button__arrow">
       <right-arrow v-if="!isLink" />
@@ -16,7 +12,6 @@
 import { PropType } from "vue";
 import RightArrow from "@action/icons/common/right-arrow.vue";
 import ExternalIcon from "@action/icons/common/external-icon.vue";
-import { PropType } from "vue";
 defineEmits<{
   (e: "click"): void;
 }>();
