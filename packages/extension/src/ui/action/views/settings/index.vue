--- conflicted
+++ resolved
@@ -85,18 +85,10 @@
 };
 
 const supportAction = () => {
-<<<<<<< HEAD
-  // isStart.value = false;
-  // isGeneral.value = false;
-  // isAbout.value = false;
+  window.open("mailto:support@enkrypt.com", "_blank");
+
+  // setAllToFalse();
   // isSupport.value = true;
-  // isPhrase.value = false;
-  // isReset.value = false;
-  window.open("mailto:support@enkrypt.com", "_blank");
-=======
-  setAllToFalse();
-  isSupport.value = true;
->>>>>>> bfe347e8
 };
 
 const generalAction = () => {
