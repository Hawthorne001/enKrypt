--- conflicted
+++ resolved
@@ -16,11 +16,8 @@
         :show-accounts="isOpenSelectContact"
         :close="toggleSelectContact"
         :select-account="selectAccount"
-<<<<<<< HEAD
         :account-info="props.accountInfo"
-=======
         :address="address"
->>>>>>> 0197efc9
       ></send-contacts-list>
 
       <send-token-select
@@ -35,13 +32,9 @@
         v-show="isOpenSelectToken"
         :close="toggleSelectToken"
         :select-token="selectToken"
-<<<<<<< HEAD
+        :is-send="true"
         :network="props.network"
         :account-info="props.accountInfo"
-      >
-      </send-token-list>
-=======
-        :is-send="true"
       ></assets-select-list>
 
       <send-nft-select
@@ -55,7 +48,6 @@
         :close="toggleSelectNft"
         :select-item="selectItem"
       ></nft-select-list>
->>>>>>> 0197efc9
 
       <send-input-amount
         v-if="isSendToken"
@@ -65,22 +57,19 @@
       ></send-input-amount>
 
       <send-fee-select
-        :fee="fee"
-        :toggle-select="toggleSelectFee"
+        :in-swap="false"
+        :selected="selectedFee"
+        :fee="gasCostValues[selectedFee]"
+        @open-popup="toggleSelectFee"
       ></send-fee-select>
 
       <transaction-fee-view
+        :fees="gasCostValues"
         :show-fees="isOpenSelectFee"
-        :close="toggleSelectFee"
-        :select-fee="selectFee"
-<<<<<<< HEAD
-        :selected="fee.price.totalFee"
-        :fee="fee"
-        :fees="fees"
-=======
-        :selected="fee.price.speed"
+        :selected="selectedFee"
         :is-header="true"
->>>>>>> 0197efc9
+        @close-popup="toggleSelectFee"
+        @gas-type-changed="selectFee"
       ></transaction-fee-view>
 
       <!-- <send-alert></send-alert> -->
@@ -121,26 +110,18 @@
 import SendInputAmount from "./components/send-input-amount.vue";
 import SendFeeSelect from "./components/send-fee-select.vue";
 import TransactionFeeView from "@action/views/transaction-fee/index.vue";
-// import SendAlert from "./components/send-alert.vue";
 import BaseButton from "@action/components/base-button/index.vue";
 import { Account } from "@action/types/account";
 import { Token } from "@action/types/token";
 import { NFTItem } from "@action/types/nft";
-import { TransactionFee } from "@action/types/fee";
-<<<<<<< HEAD
 import { AccountsHeaderData } from "@action/types/account";
 import { NodeType } from "@/types/provider";
-import { toBN, toWei } from "web3-utils";
+import { fromWei, toBN, toWei } from "web3-utils";
 import { getPriorityFeeBasedOnType } from "@/providers/ethereum/libs/transaction/gas-utils";
-import { PRIORITIES, FEES } from "./template/fee";
-=======
-import { ethereum, recommendedFee, nft } from "@action/types/mock";
->>>>>>> 0197efc9
-
-const route = useRoute();
-const router = useRouter();
-
-<<<<<<< HEAD
+import { nft } from "@action/types/mock";
+import { GasPriceTypes } from "../../../../providers/ethereum/libs/transaction/types";
+import { GasFeeType } from "../../../../providers/ethereum/ui/types";
+
 const props = defineProps({
   network: {
     type: Object as PropType<NodeType>,
@@ -152,6 +133,8 @@
   },
 });
 
+const route = useRoute();
+const router = useRouter();
 let web3: any;
 let isOpenSelectContact = ref<boolean>(false);
 let address = ref<string>("");
@@ -165,32 +148,100 @@
 });
 let amount = ref<number>(0);
 let isOpenSelectFee = ref<boolean>(false);
-let fees = ref<TransactionFee[]>([]);
-let fee = ref<TransactionFee>({
-  limit: 0.0001,
-  price: {
-    speed: 1,
-    baseFee: 0,
-    tip: 0,
-    totalFee: 0,
-    title: "Recommended",
-    description: "Will reliably go through in most scenarios",
-  },
-});
-=======
-let isOpenSelectContact = ref(false);
-let address = ref("");
-let isOpenSelectToken = ref(false);
-let selectedToken = ref(ethereum);
-let amount = ref(0);
-let isOpenSelectFee = ref(false);
-let fee = ref(recommendedFee);
 let isSendToken = ref(true);
 let selectedNft = ref(nft);
 let isOpenSelectNft = ref(false);
->>>>>>> 0197efc9
 
 const selected: string = route.params.id as string;
+const selectedFee = ref<GasPriceTypes>(GasPriceTypes.ECONOMY);
+
+const gasCostValues = ref<GasFeeType>({
+  [GasPriceTypes.ECONOMY]: {
+    nativeValue: "0",
+    fiatValue: "0.00",
+    nativeSymbol: "ETH",
+    fiatSymbol: "USD",
+  },
+  [GasPriceTypes.REGULAR]: {
+    nativeValue: "0",
+    fiatValue: "0.00",
+    nativeSymbol: "ETH",
+    fiatSymbol: "USD",
+  },
+  [GasPriceTypes.FAST]: {
+    nativeValue: "0",
+    fiatValue: "0.00",
+    nativeSymbol: "ETH",
+    fiatSymbol: "USD",
+  },
+  [GasPriceTypes.FASTEST]: {
+    nativeValue: "0",
+    fiatValue: "0.00",
+    nativeSymbol: "ETH",
+    fiatSymbol: "USD",
+  },
+});
+
+const getPriorityFees = async () => {
+  const gasPrice = await getGasPrice();
+  const gasLimit = await getGasLimit();
+  const baseFeePerGas = await getBaseFeePerGas();
+
+  gasCostValues.value = {
+    [GasPriceTypes.ECONOMY]: {
+      nativeValue: await getFees(
+        GasPriceTypes.ECONOMY,
+        gasPrice,
+        gasLimit,
+        baseFeePerGas
+      ).toString(),
+      fiatValue: fromWei(
+        await getFees(GasPriceTypes.ECONOMY, gasPrice, gasLimit, baseFeePerGas)
+      ).toString(),
+      nativeSymbol: props.network.currencyName,
+      fiatSymbol: "USD",
+    },
+    [GasPriceTypes.REGULAR]: {
+      nativeValue: await getFees(
+        GasPriceTypes.REGULAR,
+        gasPrice,
+        gasLimit,
+        baseFeePerGas
+      ).toString(),
+      fiatValue: fromWei(
+        await getFees(GasPriceTypes.REGULAR, gasPrice, gasLimit, baseFeePerGas)
+      ).toString(),
+      nativeSymbol: props.network.currencyName,
+      fiatSymbol: "USD",
+    },
+    [GasPriceTypes.FAST]: {
+      nativeValue: await getFees(
+        GasPriceTypes.REGULAR,
+        gasPrice,
+        gasLimit,
+        baseFeePerGas
+      ).toString(),
+      fiatValue: fromWei(
+        await getFees(GasPriceTypes.FAST, gasPrice, gasLimit, baseFeePerGas)
+      ).toString(),
+      nativeSymbol: props.network.currencyName,
+      fiatSymbol: "USD",
+    },
+    [GasPriceTypes.FASTEST]: {
+      nativeValue: await getFees(
+        GasPriceTypes.FASTEST,
+        gasPrice,
+        gasLimit,
+        baseFeePerGas
+      ).toString(),
+      fiatValue: fromWei(
+        await getFees(GasPriceTypes.FASTEST, gasPrice, gasLimit, baseFeePerGas)
+      ).toString(),
+      nativeSymbol: props.network.currencyName,
+      fiatSymbol: "USD",
+    },
+  };
+};
 
 const close = () => {
   router.go(-1);
@@ -222,12 +273,12 @@
   amount.value = number;
 };
 
-const toggleSelectFee = (open: boolean) => {
-  isOpenSelectFee.value = open;
-};
-
-const selectFee = (option: TransactionFee) => {
-  fee.value = option;
+const toggleSelectFee = () => {
+  isOpenSelectFee.value = !isOpenSelectToken.value;
+};
+
+const selectFee = (type: GasPriceTypes) => {
+  selectedFee.value = type;
   isOpenSelectFee.value = false;
 };
 
@@ -271,33 +322,17 @@
   });
 };
 
-const getPriorityFees = async () => {
-  const gasPrice = await getGasPrice();
-  const gasLimit = await getGasLimit();
-  const baseFeePerGas = await getBaseFeePerGas();
-
-  for await (const priority of PRIORITIES) {
-    const price = await getPriorityFeeBasedOnType(
-      baseFeePerGas?.toString() as string,
-      toBN(gasPrice).mul(toBN(gasLimit)).toString(),
-      priority
-    );
-
-    fees.value.push({
-      limit: 0.0001,
-      price: {
-        speed: FEES[priority].speed,
-        baseFee: 0,
-        tip: 0,
-        totalFee: price as unknown as number,
-        title: FEES[priority].title,
-        description: FEES[priority].description,
-      },
-    });
-
-    if (priority === 1) selectFee(fees.value[1]);
-  }
-  return fees;
+const getFees = async (
+  priority: any,
+  price: string,
+  limit: number,
+  base: number
+) => {
+  return getPriorityFeeBasedOnType(
+    base?.toString() as string,
+    toBN(price).mul(toBN(limit)).toString(),
+    priority
+  );
 };
 
 const sendButtonTitle = () => {
@@ -314,41 +349,24 @@
   return title;
 };
 
-<<<<<<< HEAD
 const isDisabled = computed(() => {
   if (amount.value === 0) return true;
   const amountInWei = toWei(amount.value.toString());
   return !toBN(amountInWei).gt(toBN(0));
 });
-=======
-const isDisabled = () => {
-  let isDisabled = true;
-
-  if (amount.value > 0) isDisabled = false;
-
-  if (!isSendToken.value) {
-    isDisabled = false;
-  }
-
-  return isDisabled;
-};
->>>>>>> 0197efc9
 
 const sendAction = () => {
   router.push({
     name: "verify-transaction",
-<<<<<<< HEAD
     params: {
       id: selected,
       fromAddress: props.accountInfo.selectedAccount?.address,
       address: address.value,
       selectedToken: selectedToken.value.toString(),
       amount: amount.value,
-      fee: fee.value.toString(),
+      isNft: isSendToken.value ? 0 : 1,
+      selectedFee: JSON.stringify(selectedFee.value),
     },
-  });
-=======
-    params: { id: selected, isNft: isSendToken.value ? 0 : 1 },
   });
 };
 
@@ -363,7 +381,6 @@
 const selectItem = (item: NFTItem) => {
   selectedNft.value = item;
   isOpenSelectNft.value = false;
->>>>>>> 0197efc9
 };
 
 onMounted(async () => {
