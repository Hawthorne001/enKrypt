<template>
  <div>
    <settings-header v-bind="$attrs"></settings-header>

    <div class="settings__block">
      <settings-button
<<<<<<< HEAD
        title="Contact support"
        :action="supportAction"
        :is-link="true"
=======
        title="General"
        @click="$emit('action:general')"
>>>>>>> bfe347e8
      ></settings-button>
      <settings-button
        title="Contact support"
        :is-link="true"
        @click="contactSupport"
      ></settings-button>
    </div>

    <div class="settings__block">
      <settings-button
        title="Bug bounty program"
        :is-link="true"
        @click="bugAction"
      ></settings-button>
      <settings-button
        title="Privacy and terms"
        :is-link="true"
        @click="privacyAction"
      ></settings-button>
      <settings-button
        title="About"
        @click="$emit('action:about')"
      ></settings-button>
    </div>

    <div class="settings__block">
      <settings-button
        title="View my recovery phrase"
        @click="toggleSign"
      ></settings-button>
      <settings-button
        title="Reset wallet"
        :is-red="true"
        @click="$emit('action:reset')"
      ></settings-button>
    </div>

    <div class="settings__copyright">
      <p>Version {{ version }}</p>
      <p>© 2022 by MyEtherWallet Inc.</p>
    </div>

    <modal-sign
      v-if="isOpenSign"
      :is-unlock="true"
      v-bind="$attrs"
      @window:close="toggleSign"
      @toggle:forgot="toggleForgot"
    ></modal-sign>

    <modal-forgot
      v-if="isForgot"
      :is-forgot="isForgot"
      @toggle:forgot="toggleForgot"
    ></modal-forgot>
  </div>
</template>

<script setup lang="ts">
import { ref } from "vue";
import SettingsHeader from "@action/views/settings/components/settings-header.vue";
import SettingsButton from "@action/views/settings/components/settings-button.vue";
import ModalSign from "@action/views/modal-sign/index.vue";
import ModalForgot from "@action/views/modal-forgot/index.vue";

const isOpenSign = ref(false);
const isForgot = ref(false);
const version = process.env.PACKAGE_VERSION;
defineEmits<{
  (e: "action:reset"): void;
  (e: "action:support"): void;
  (e: "action:general"): void;
  (e: "action:about"): void;
}>();

const bugAction = () => {
  window.open(
    "https://hackerone.com/myetherwallet?type=team",
    "_blank",
    "noopener"
  );
};

const privacyAction = () => {
  window.open(
    "https://www.myetherwallet.com/privacy-policy",
    "_blank",
    "noopener"
  );
};

const contactSupport = () => {
  window.open("https://www.enkrypt.com", "_blank", "noopener");
};

const toggleSign = () => {
  isOpenSign.value = !isOpenSign.value;
};
const toggleForgot = () => {
  isOpenSign.value = false;
  isForgot.value = !isForgot.value;
};
</script>

<style lang="less">
@import "~@action/styles/theme.less";

.settings {
  &__copyright {
    padding: 0 48px;

    p {
      font-style: normal;
      font-weight: 400;
      font-size: 12px;
      line-height: 16px;
      letter-spacing: 0.5px;
      color: @tertiaryLabel;
      margin: 0;
    }
  }
}
</style><|MERGE_RESOLUTION|>--- conflicted
+++ resolved
@@ -4,14 +4,8 @@
 
     <div class="settings__block">
       <settings-button
-<<<<<<< HEAD
-        title="Contact support"
-        :action="supportAction"
-        :is-link="true"
-=======
         title="General"
         @click="$emit('action:general')"
->>>>>>> bfe347e8
       ></settings-button>
       <settings-button
         title="Contact support"
