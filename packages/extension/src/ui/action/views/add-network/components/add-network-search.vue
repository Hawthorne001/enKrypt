<template>
  <div class="add-network__search">
    <div class="add-network__search-input">
      <base-search v-bind="$attrs" :is-border="true" :value="value" />
    </div>
<<<<<<< HEAD
    <div ref="tooltip" class="add-network__search-wrap">
      <div class="add-network__search-add">
        <a @click="action">
          <slider-icon />
        </a>
      </div>
      <div v-show="openList" class="add-network__search-list">
        <!-- <a
=======
    <div class="add-network__search-add">
      <a @click="action">
        <slider-icon />
      </a>
    </div>
    <div v-show="openList" ref="tooltip" class="add-network__search-list">
      <a
>>>>>>> 764054be
        class="add-network__search-list-item"
        @click="$emit('action:customNetwork')"
      >
        <custom-network-icon /><span>Custom network</span>
<<<<<<< HEAD
      </a> -->
        <div class="add-network__search-list-item">
          <test-network-icon /><span>Show testnets</span>
          <Switch
            :is-checked="false"
            @update:check="$emit('toggle:testNetworks')"
          />
        </div>
=======
      </a>
      <div class="add-network__search-list-item">
        <test-network-icon /><span>Show testnets</span>
        <Switch
          :is-checked="false"
          @update:check="$emit('toggle:testNetworks')"
        />
>>>>>>> 764054be
      </div>
    </div>
  </div>
</template>

<script setup lang="ts">
import { ref } from "vue";
import BaseSearch from "@action/components/base-search/index.vue";
import SliderIcon from "@action/icons/common/slider-icon.vue";
import CustomNetworkIcon from "@action/icons/common/custom-network-icon.vue";
import TestNetworkIcon from "@action/icons/common/test-network-icon.vue";
import Switch from "@action/components/switch/index.vue";
import { onClickOutside } from "@vueuse/core";

const openList = ref(false);
const tooltip = ref(null);
defineProps({
  value: {
    type: String,
    default: () => {
      return "";
    },
  },
});
defineEmits<{
  (e: "toggle:testNetworks"): void;
  (e: "action:customNetwork"): void;
}>();

const action = () => {
  switch (openList.value) {
    case false:
      openList.value = true;
      break;
    case true:
      openList.value = false;
      break;
    default:
      console.error("No status for openList");
  }
};

onClickOutside(tooltip, () => {
  if (openList.value) openList.value = false;
});
</script>

<style lang="less" scoped>
@import "~@action/styles/theme.less";

.add-network {
  &__search {
    width: 100%;
    height: 56px;
    background: @white;
    box-sizing: border-box;
    padding: 8px 0 8px 0;
    display: flex;
    justify-content: space-between;
    align-items: center;
    flex-direction: row;
    position: relative;

    &-input {
      width: 348px;
      margin-right: 8px;
    }

    &-add {
      width: 40px;
      font-size: 0;
      border-radius: 8px;
      transition: background 300ms ease-in-out;

      &:hover {
        background: @black007;
      }

      a {
        cursor: pointer;
      }
    }

    &-list {
      width: 256px;
      height: fit-content;
      background: @white;
      box-shadow: 0px 0.5px 5px rgba(0, 0, 0, 0.039),
        0px 3.75px 11px rgba(0, 0, 0, 0.19);
      border-radius: 12px;
      position: absolute;
      top: 52px;
      right: 0;
      z-index: 4;
      padding: 8px;
      box-sizing: border-box;

      &-item {
        width: 100%;
        height: 48px;
        display: flex;
        justify-content: flex-start;
        align-items: center;
        flex-direction: row;
        cursor: pointer;
        transition: background 300ms ease-in-out;
        border-radius: 8px;

        &:hover,
        &.active {
          background: rgba(0, 0, 0, 0.04);
        }

        svg {
          margin-right: 12px;
          margin-left: 12px;
        }

        span {
          font-style: normal;
          font-weight: 400;
          font-size: 14px;
          line-height: 20px;
          letter-spacing: 0.25px;
          color: @primaryLabel;
        }

        .switch {
          margin-left: 52px;
        }
      }
    }
  }
}
</style><|MERGE_RESOLUTION|>--- conflicted
+++ resolved
@@ -3,7 +3,6 @@
     <div class="add-network__search-input">
       <base-search v-bind="$attrs" :is-border="true" :value="value" />
     </div>
-<<<<<<< HEAD
     <div ref="tooltip" class="add-network__search-wrap">
       <div class="add-network__search-add">
         <a @click="action">
@@ -12,20 +11,10 @@
       </div>
       <div v-show="openList" class="add-network__search-list">
         <!-- <a
-=======
-    <div class="add-network__search-add">
-      <a @click="action">
-        <slider-icon />
-      </a>
-    </div>
-    <div v-show="openList" ref="tooltip" class="add-network__search-list">
-      <a
->>>>>>> 764054be
         class="add-network__search-list-item"
         @click="$emit('action:customNetwork')"
       >
         <custom-network-icon /><span>Custom network</span>
-<<<<<<< HEAD
       </a> -->
         <div class="add-network__search-list-item">
           <test-network-icon /><span>Show testnets</span>
@@ -34,15 +23,6 @@
             @update:check="$emit('toggle:testNetworks')"
           />
         </div>
-=======
-      </a>
-      <div class="add-network__search-list-item">
-        <test-network-icon /><span>Show testnets</span>
-        <Switch
-          :is-checked="false"
-          @update:check="$emit('toggle:testNetworks')"
-        />
->>>>>>> 764054be
       </div>
     </div>
   </div>
