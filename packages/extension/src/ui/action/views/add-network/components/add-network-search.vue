<template>
  <div class="add-network__search">
    <div class="add-network__search-input">
      <base-search :input="searchInput" :is-border="true" />
    </div>
    <div class="add-network__search-add">
      <a @click="action">
        <slider-icon />
      </a>
    </div>
    <div v-show="openList" ref="tooltip" class="add-network__search-list">
<<<<<<< HEAD
      <a class="add-network__search-list-item" @click="toCustom">
=======
      <!-- <a class="add-network__search-list-item">
>>>>>>> c48fb4d4
        <custom-network-icon /><span>Custom network</span>
      </a> -->
      <div class="add-network__search-list-item">
        <test-network-icon /><span>Show testnets</span>
        <Switch :check="testNetwork" :is-checked="false" />
      </div>
    </div>
  </div>
</template>

<script lang="ts">
export default {
  name: "AddNetworkSearch",
};
</script>

<script setup lang="ts">
import { ref, PropType } from "vue";
import BaseSearch from "@action/components/base-search/index.vue";
import SliderIcon from "@action/icons/common/slider-icon.vue";
// import CustomNetworkIcon from "@action/icons/common/custom-network-icon.vue";
import TestNetworkIcon from "@action/icons/common/test-network-icon.vue";
import Switch from "@action/components/switch/index.vue";
import { onClickOutside } from "@vueuse/core";

let openList = ref(false);
const tooltip = ref(null);

const props = defineProps({
  input: {
    type: Function,
    default: () => {
      return null;
    },
  },
  onTestNetCheck: {
    type: Function,
    default: () => {
      return null;
    },
  },
  toCustom: {
    type: Function as PropType<() => void>,
    default: () => ({}),
  },
});

const searchInput = (text: string) => {
  props.input(text);
};

const action = () => {
  openList.value = !openList.value;
};

const testNetwork = () => {
  props.onTestNetCheck();
};

onClickOutside(tooltip, (event) => {
  if (openList.value) openList.value = false;
});
</script>

<style lang="less" scoped>
@import "~@action/styles/theme.less";

.add-network {
  &__search {
    width: 100%;
    height: 56px;
    background: @white;
    box-sizing: border-box;
    padding: 8px 0 8px 0;
    display: flex;
    justify-content: space-between;
    align-items: center;
    flex-direction: row;
    position: relative;

    &-input {
      width: 348px;
      margin-right: 8px;
    }

    &-add {
      width: 40px;
      font-size: 0;
      border-radius: 8px;
      transition: background 300ms ease-in-out;

      &:hover {
        background: @black007;
      }

      a {
        cursor: pointer;
      }
    }

    &-list {
      width: 256px;
      height: 104px;
      background: @white;
      box-shadow: 0px 0.5px 5px rgba(0, 0, 0, 0.039),
        0px 3.75px 11px rgba(0, 0, 0, 0.19);
      border-radius: 12px;
      position: absolute;
      top: 52px;
      right: 0;
      z-index: 4;
      padding: 4px;
      box-sizing: border-box;

      &-item {
        width: 100%;
        height: 48px;
        display: flex;
        justify-content: flex-start;
        align-items: center;
        flex-direction: row;
        cursor: pointer;
        transition: background 300ms ease-in-out;
        border-radius: 8px;

        &:hover,
        &.active {
          background: rgba(0, 0, 0, 0.04);
        }

        svg {
          margin-right: 12px;
          margin-left: 12px;
        }

        span {
          font-style: normal;
          font-weight: 400;
          font-size: 14px;
          line-height: 20px;
          letter-spacing: 0.25px;
          color: @primaryLabel;
        }

        .switch {
          margin-left: 52px;
        }
      }
    }
  }
}
</style><|MERGE_RESOLUTION|>--- conflicted
+++ resolved
@@ -9,13 +9,9 @@
       </a>
     </div>
     <div v-show="openList" ref="tooltip" class="add-network__search-list">
-<<<<<<< HEAD
       <a class="add-network__search-list-item" @click="toCustom">
-=======
-      <!-- <a class="add-network__search-list-item">
->>>>>>> c48fb4d4
         <custom-network-icon /><span>Custom network</span>
-      </a> -->
+      </a>
       <div class="add-network__search-list-item">
         <test-network-icon /><span>Show testnets</span>
         <Switch :check="testNetwork" :is-checked="false" />
