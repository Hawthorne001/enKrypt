<template>
  <div class="accounts" :class="{ show: showAccounts }">
    <div class="accounts__overlay" @click="close()"></div>
    <div class="accounts__wrap" :class="{ show: showAccounts }">
      <accounts-search />
      <custom-scrollbar class="accounts__scroll-area" :settings="settings">
        <accounts-list-item
          v-for="(account, index) in accountInfo.activeAccounts"
          :key="index"
          :name="account.name"
          :address="network.displayAddress(account.address)"
          :amount="accountInfo.activeBalances[index]"
          :symbol="network.currencyName"
          :is-checked="accountInfo.selectedAccount?.address == account.address"
          :select="selectAccount"
          :active="true"
          :identicon-element="network.identicon"
        ></accounts-list-item>

        <div class="accounts__info">
          Incompatible accounts <a href="#">why?</a>
        </div>

        <accounts-list-item
          v-for="(account, index) in accountInfo.inactiveAccounts"
          :key="index"
          :name="account.name"
          :address="account.address"
          :is-checked="false"
          :active="false"
          :identicon-element="network.identicon"
        ></accounts-list-item>
      </custom-scrollbar>

      <div class="accounts__add">
        <a class="accounts__add-button" @click="addAccount()">
          <add-icon />
          Add account
        </a>
      </div>
    </div>
  </div>

  <add-account-form
<<<<<<< HEAD
    v-if="isAddAccount"
    :close="closeAddAccount"
    :network="network"
    :init="init"
    :select-account="selectAccount"
=======
    v-show="isAddAccount"
    :close="closeAddAccount"
>>>>>>> 74dbaf78
  ></add-account-form>
</template>

<script lang="ts">
export default {
  name: "AccountsList",
};
</script>

<script setup lang="ts">
import AccountsSearch from "./components/accounts-search.vue";
import AccountsListItem from "./components/accounts-list-item.vue";
import CustomScrollbar from "@action/components/custom-scrollbar/index.vue";
import AddIcon from "@action/icons/common/add-icon.vue";
import AddAccountForm from "./components/add-account-form.vue";
import { AccountsHeaderData } from "../../types/account";
import { PropType, ref } from "vue";
import { NodeType } from "@/types/provider";
import { KeyRecord } from "@enkryptcom/types";

const settings = {
  suppressScrollY: false,
  suppressScrollX: true,
  wheelPropagation: false,
};
const emit = defineEmits<{
  (e: "addressChanged", account: KeyRecord): void;
}>();
let isAddAccount = ref(false);
const props = defineProps({
  network: {
    type: Object as PropType<NodeType>,
    default: () => ({}),
  },
  accountInfo: {
    type: Object as PropType<AccountsHeaderData>,
    default: () => ({}),
  },
  showAccounts: Boolean,
  toggle: {
    type: Function,
    default: () => ({}),
  },
  init: {
    type: Function as PropType<() => void>,
    default: () => ({}),
  },
});
const close = () => {
  props.toggle();
};
const selectAccount = (address: string) => {
  for (const acc of props.accountInfo.activeAccounts) {
    if (props.network.displayAddress(acc.address) === address) {
      emit("addressChanged", acc);
      break;
    }
  }
  setTimeout(() => {
    props.toggle();
  }, 100);
};
const addAccount = () => {
  props.toggle();

  setTimeout(() => {
    isAddAccount.value = true;
  }, 100);
};
const closeAddAccount = () => {
  isAddAccount.value = false;
};
const addAccount = () => {
  props.toggle();

  setTimeout(() => {
    isAddAccount.value = true;
  }, 150);
};
const closeAddAccount = () => {
  isAddAccount.value = false;
};
</script>

<style lang="less">
@import "~@action/styles/theme.less";
@import "~@action/styles/custom-scroll.less";

.accounts {
  width: 800px;
  height: 600px;
  position: absolute;
  left: -340px;
  top: 0;
  z-index: 105;
  display: none;

  &.show {
    display: block;
  }

  &__overlay {
    width: 100%;
    height: 100%;
    position: absolute;
    left: 0;
    top: 0;
    z-index: 106;
  }

  &__wrap {
    position: absolute;
    width: 344px;
    height: auto;
    max-height: 530px;
    left: 348px;
    top: 50px;
    background: #ffffff;
    box-shadow: 0px 3px 6px rgba(0, 0, 0, 0.039),
      0px 7px 24px rgba(0, 0, 0, 0.19);
    border-radius: 12px;
    z-index: 107;
    overflow: hidden;
    padding-top: 56px;
    box-sizing: border-box;
    opacity: 0;
    visibility: hidden;
    transition: opacity 0.3s, visibility 0s ease-in-out 0.3s;
    padding-bottom: 56px;

    &.show {
      opacity: 1;
      visibility: visible;
      transition-delay: 0s;
    }
  }

  &__scroll-area {
    position: relative;
    margin: auto;
    width: 100%;
    max-height: 420px;
  }

  &__info {
    padding: 12px;
    font-style: normal;
    font-weight: 400;
    font-size: 12px;
    line-height: 16px;
    letter-spacing: 0.5px;
    color: @secondaryLabel;

    a {
      color: @primaryLabel;

      &:hover {
        text-decoration: none;
      }
    }
  }

  &__add {
    height: 56px;
    left: 0px;
    bottom: 0px;
    width: 100%;
    background: @white;
    box-shadow: 0px 0px 6px rgba(0, 0, 0, 0.05), 0px 0px 1px rgba(0, 0, 0, 0.25);
    position: absolute;
    padding: 8px;
    box-sizing: border-box;

    &-button {
      display: flex;
      box-sizing: border-box;
      justify-content: space-between;
      align-items: center;
      flex-direction: row;
      height: 40px;
      padding: 10px 16px 10px 8px;
      font-style: normal;
      font-weight: normal;
      font-size: 14px;
      line-height: 20px;
      letter-spacing: 0.25px;
      color: @primaryLabel;
      text-decoration: none;
      cursor: pointer;
      width: 144px;
      &.active,
      &:hover {
        background: @black007;
        border-radius: 10px;
      }
      svg {
        margin-right: 8px;
      }
    }
  }
}
</style><|MERGE_RESOLUTION|>--- conflicted
+++ resolved
@@ -42,16 +42,11 @@
   </div>
 
   <add-account-form
-<<<<<<< HEAD
     v-if="isAddAccount"
     :close="closeAddAccount"
     :network="network"
     :init="init"
     :select-account="selectAccount"
-=======
-    v-show="isAddAccount"
-    :close="closeAddAccount"
->>>>>>> 74dbaf78
   ></add-account-form>
 </template>
 
@@ -120,16 +115,6 @@
   setTimeout(() => {
     isAddAccount.value = true;
   }, 100);
-};
-const closeAddAccount = () => {
-  isAddAccount.value = false;
-};
-const addAccount = () => {
-  props.toggle();
-
-  setTimeout(() => {
-    isAddAccount.value = true;
-  }, 150);
 };
 const closeAddAccount = () => {
   isAddAccount.value = false;
