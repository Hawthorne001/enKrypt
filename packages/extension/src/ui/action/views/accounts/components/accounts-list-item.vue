--- conflicted
+++ resolved
@@ -13,13 +13,8 @@
       </p>
     </div>
     <done-icon v-show="isChecked" class="accounts-item__checked"></done-icon>
-<<<<<<< HEAD
-    <div class="accounts-item__more" @click.stop="toggleEdit">
+    <div v-if="showEdit" class="accounts-item__more" @click.stop="toggleEdit">
       <more-icon></more-icon>
-=======
-    <div v-if="showEdit" class="accounts-item__more">
-      <more-icon @mouseenter="toggleEdit"></more-icon>
->>>>>>> bfe347e8
     </div>
     <accounts-list-item-menu
       v-if="openEdit"
