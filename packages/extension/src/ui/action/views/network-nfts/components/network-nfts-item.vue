--- conflicted
+++ resolved
@@ -4,13 +4,9 @@
       <img :src="item.image" alt="" @error="imageLoadError" />
       <div class="network-nfts__item-name">{{ item.name }}</div>
     </a>
-<<<<<<< HEAD
+
     <a class="network-nfts__item-more" @click="toggleMoreMenu">
       <span></span><span></span><span></span>
-=======
-    <a class="network-nfts__item-more" @mouseenter="toggleMoreMenu">
-      <span /><span /><span />
->>>>>>> 53bb7fc5
     </a>
 
     <network-nfts-item-more-menu
