--- conflicted
+++ resolved
@@ -5,11 +5,7 @@
       <p>{{ collection.name }}</p>
 
       <a class="network-nfts__category-sort" @mouseenter="toggleSortMenu">
-<<<<<<< HEAD
         <nft-sort-menu ref="dropdown"></nft-sort-menu>
-=======
-        <nft-sort-menu />
->>>>>>> 53bb7fc5
       </a>
     </div>
     <div class="network-nfts__category-items">
@@ -36,16 +32,11 @@
 import NftSortMenu from "@action/icons/nft/nft-sort-menu.vue";
 import NetworkNftsCategorySortMenu from "./network-nfts-category-sort-menu.vue";
 import { NFTCollection } from "@/types/nft";
-<<<<<<< HEAD
 import { onClickOutside } from "@vueuse/core";
 
 let isOpenSort = ref(false);
 let isAbcSort = ref(true);
 const dropdown = ref(null);
-=======
-const isOpenSort = ref(false);
-const isAbcSort = ref(true);
->>>>>>> 53bb7fc5
 
 const props = defineProps({
   collection: {
