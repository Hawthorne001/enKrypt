<template>
  <div class="nft-detail-view__container">
    <div class="nft-detail-view__overlay" @click="close()" />
    <div class="nft-detail-view__wrap">
      <a class="nft-detail-view__close" @click="close()">
        <close-icon />
      </a>

      <a
        class="nft-detail-view__favorite"
        @click="favClicked(!localIsFavorite)"
      >
        <nft-more-add-to-favorite v-if="!localIsFavorite" />
        <nft-more-delete-from-favorite v-else />
      </a>

      <notification
        v-if="isFavoriteAction"
        :hide="toggleNotification"
        :text="
          localIsFavorite ? 'Added to favorites' : 'Removed from favorites'
        "
        class="nft-detail-view__notification"
      />
<<<<<<< HEAD
      <tooltip
        v-if="props.item.name.length > 118"
        :text="props.item.name"
        is-top-right
      >
        <h3>
          {{ nftTitle }}
        </h3>
      </tooltip>
      <h3 v-else>
        {{ nftTitle }}
=======

      <h3>
        {{ item.name && item.name.length > 0 ? item.name : 'NFT #' + item.id }}
>>>>>>> 5c745198
      </h3>
      <img :src="item.image" alt="" @error="imageLoadError" />

      <div class="nft-detail-view__action">
        <action-menu :link="item.url" :item="item" />
      </div>
    </div>
  </div>
</template>

<script setup lang="ts">
<<<<<<< HEAD
import { onMounted, PropType, ref, computed } from "vue";
import CloseIcon from "@action/icons/common/close-icon.vue";
import ActionMenu from "@action/components/action-menu/index.vue";
import NftMoreAddToFavorite from "@action/icons/nft/nft-more-add-to-favorite.vue";
import NftMoreDeleteFromFavorite from "@action/icons/nft/nft-more-delete-from-favorite.vue";
import { NFTItem } from "@/types/nft";
import Notification from "@action/components/notification/index.vue";
import { imageLoadError } from "@action/utils/misc";
import Tooltip from "@/ui/action/components/tooltip/index.vue";
=======
import { onMounted, PropType, ref } from 'vue';
import CloseIcon from '@action/icons/common/close-icon.vue';
import ActionMenu from '@action/components/action-menu/index.vue';
import NftMoreAddToFavorite from '@action/icons/nft/nft-more-add-to-favorite.vue';
import NftMoreDeleteFromFavorite from '@action/icons/nft/nft-more-delete-from-favorite.vue';
import { NFTItem } from '@/types/nft';
import Notification from '@action/components/notification/index.vue';
import { imageLoadError } from '@action/utils/misc';
>>>>>>> 5c745198

const isFavoriteAction = ref(false);
const localIsFavorite = ref(false);
const props = defineProps({
  item: {
    type: Object as PropType<NFTItem>,
    default: () => {
      return {};
    },
  },
  isFavorite: {
    type: Boolean,
    default: () => {
      return false;
    },
  },
});

onMounted(() => {
  localIsFavorite.value = props.isFavorite;
});

const emit = defineEmits<{
  (e: 'close:popup'): void;
  (e: 'update:favClicked', isFav: boolean, item: NFTItem): void;
}>();
const close = () => {
  if (localIsFavorite.value !== props.isFavorite)
    emit('update:favClicked', localIsFavorite.value, props.item);
  emit('close:popup');
};

/**
 * @description Truncate NFT title if it's too long. Since the title will prolong popup and it wont fit into the extension screen
 */
const nftTitle = computed(() => {
  if (props.item.name && props.item.name.length > 0) {
    return props.item.name.length > 118
      ? props.item.name.slice(0, 118) + "..."
      : props.item.name;
  } else {
    return "NFT #" + props.item.id;
  }
});
const favClicked = (isFav: boolean) => {
  localIsFavorite.value = isFav;
  setTimeout(() => {
    toggleNotification();
  }, 100);
};
const toggleNotification = () => {
  isFavoriteAction.value = !isFavoriteAction.value;
};
</script>

<style lang="less">
@import '@action/styles/theme.less';

.nft-detail-view {
  width: 100%;
  height: auto;
  box-sizing: border-box;

  &__wrap {
    background: @white;
    box-shadow:
      0px 3px 6px rgba(0, 0, 0, 0.039),
      0px 7px 24px rgba(0, 0, 0, 0.19);
    border-radius: 12px;
    box-sizing: border-box;
    width: 360px;
    height: auto;
    z-index: 107;
    position: relative;
    height: auto;
    overflow-x: hidden;
    padding: 24px 32px 32px 32px;

    h3 {
      font-style: normal;
      font-weight: 700;
      font-size: 20px;
      line-height: 28px;
      letter-spacing: 0.15px;
      color: @primaryLabel;
      margin: 0 0 16px 0;
      max-width: 236px;
      overflow-wrap: break-word;
    }

    img {
      width: 100%;
      max-height: 296px;
      margin: 0 0 16px 0;
      box-shadow:
        0px 0.25px 1px rgba(0, 0, 0, 0.039),
        0px 0.85px 3px rgba(0, 0, 0, 0.19);
      border-radius: 12px;
    }
  }

  &__container {
    width: 800px;
    height: 600px;
    left: 0;
    top: 0px;
    position: fixed;
    z-index: 105;
    display: flex;
    box-sizing: border-box;
    justify-content: center;
    align-items: center;
    flex-direction: row;
  }

  &__overlay {
    background: rgba(0, 0, 0, 0.32);
    width: 100%;
    height: 100%;
    left: 0px;
    top: 0px;
    position: absolute;
    z-index: 106;
  }

  &__close {
    position: absolute;
    top: 8px;
    right: 8px;
    border-radius: 8px;
    cursor: pointer;
    transition: background 300ms ease-in-out;
    font-size: 0;

    &:hover {
      background: @black007;
    }
  }

  &__favorite {
    position: absolute;
    top: 8px;
    right: 48px;
    border-radius: 8px;
    cursor: pointer;
    transition: background 300ms ease-in-out;
    font-size: 0;
    padding: 8px;

    &:hover {
      background: @black007;
    }
  }

  &__action {
    margin: 0;
    width: 100%;
  }

  &__notification {
    position: absolute;
    left: 50%;
    transform: translateX(-50%) translateY(0px);
    top: 76px;
    z-index: 141;
  }
}
</style><|MERGE_RESOLUTION|>--- conflicted
+++ resolved
@@ -22,7 +22,6 @@
         "
         class="nft-detail-view__notification"
       />
-<<<<<<< HEAD
       <tooltip
         v-if="props.item.name.length > 118"
         :text="props.item.name"
@@ -34,11 +33,6 @@
       </tooltip>
       <h3 v-else>
         {{ nftTitle }}
-=======
-
-      <h3>
-        {{ item.name && item.name.length > 0 ? item.name : 'NFT #' + item.id }}
->>>>>>> 5c745198
       </h3>
       <img :src="item.image" alt="" @error="imageLoadError" />
 
@@ -50,7 +44,6 @@
 </template>
 
 <script setup lang="ts">
-<<<<<<< HEAD
 import { onMounted, PropType, ref, computed } from "vue";
 import CloseIcon from "@action/icons/common/close-icon.vue";
 import ActionMenu from "@action/components/action-menu/index.vue";
@@ -60,16 +53,6 @@
 import Notification from "@action/components/notification/index.vue";
 import { imageLoadError } from "@action/utils/misc";
 import Tooltip from "@/ui/action/components/tooltip/index.vue";
-=======
-import { onMounted, PropType, ref } from 'vue';
-import CloseIcon from '@action/icons/common/close-icon.vue';
-import ActionMenu from '@action/components/action-menu/index.vue';
-import NftMoreAddToFavorite from '@action/icons/nft/nft-more-add-to-favorite.vue';
-import NftMoreDeleteFromFavorite from '@action/icons/nft/nft-more-delete-from-favorite.vue';
-import { NFTItem } from '@/types/nft';
-import Notification from '@action/components/notification/index.vue';
-import { imageLoadError } from '@action/utils/misc';
->>>>>>> 5c745198
 
 const isFavoriteAction = ref(false);
 const localIsFavorite = ref(false);
