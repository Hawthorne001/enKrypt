--- conflicted
+++ resolved
@@ -26,32 +26,12 @@
         :token="item"
         v-bind="$attrs"
       ></assets-select-list-item>
-<<<<<<< HEAD
-      <div v-if="!assets || assets.length === 0">
-        <Vue3Lottie
-          v-for="index in 4"
-          :key="`asset-load-${index}`"
-          :animation-data="LottieTokenLoading"
-          :loop="true"
-        />
-      </div>
-      <assets-not-found
-        v-if="assets && assets.length > 0 && listedAssets.length === 0"
-      />
-      <div
-        v-if="assets.length > 50 && (!searchQuery || searchQuery === '')"
-        class="assets-select-list__search-more-tokens"
-      >
-        Use the search to find even more tokens
-      </div>
-=======
 
       <assets-select-loading
         v-if="assets.length === 0"
         :is-empty="assets.length === 0"
         :is-loading="isLoading"
       ></assets-select-loading>
->>>>>>> 6279dd3f
     </custom-scrollbar>
   </div>
 </template>
@@ -61,16 +41,10 @@
 import AssetsSelectListItem from "./components/assets-select-list-item.vue";
 import CustomScrollbar from "@action/components/custom-scrollbar/index.vue";
 import AssetsSelectListSearch from "./components/assets-select-list-search.vue";
-import AssetsNotFound from "./components/assets-not-found.vue";
 import SwapTokenFastList from "@action/views/swap/components/swap-token-fast-list/index.vue";
-import LottieTokenLoading from "@action/assets/animation/token-loading.json";
 import scrollSettings from "@/libs/utils/scroll-settings";
-<<<<<<< HEAD
 import { computed, PropType, ref } from "vue";
-=======
 import AssetsSelectLoading from "./components/assets-select-loading.vue";
-import { PropType } from "vue";
->>>>>>> 6279dd3f
 import { BaseToken } from "@/types/base-token";
 
 const emit = defineEmits<{
