<template>
  <a
    class="button"
<<<<<<< HEAD
    :class="{ alternative: noBackground, disabled: disabled, gray: gray }"
=======
    :class="{
      alternative: noBackground,
      disabled: disabled,
      gray: gray,
      red: red,
    }"
>>>>>>> 1fc58521
    @click="click()"
  >
    {{ title }}
  </a>
</template>

<script lang="ts">
export default {
  name: "BaseButton",
};
</script>

<script setup lang="ts">
defineProps({
  title: {
    type: String,
    default: "",
  },
  noBackground: {
    type: Boolean,
    default: false,
  },
  gray: {
    type: Boolean,
    default: false,
  },
  click: {
    type: Function,
    default: () => ({}),
  },
  disabled: Boolean,
  gray: {
    type: Boolean,
    default: false,
  },
  red: {
    type: Boolean,
    default: false,
  },
});
</script>

<style lang="less">
@import "~@action/styles/theme.less";

.button {
  background: @primary;
  box-shadow: 0px 0.25px 1px rgba(0, 0, 0, 0.039),
    0px 0.85px 3px rgba(0, 0, 0, 0.19);
  border-radius: 10px;
  display: inline-block;
  width: 100%;
  height: 40px;
  font-style: normal;
  font-weight: 500;
  font-size: 14px;
  line-height: 40px;
  letter-spacing: 0.5px;
  color: @white;
  text-align: center;
  cursor: pointer;

  &.disabled {
    pointer-events: none;
<<<<<<< HEAD
    background: rgba(95, 99, 104, 0.1);
    color: rgba(0, 0, 0, 0.2);
    box-shadow: none;
=======
    background: rgba(95, 99, 104, 0.1) !important;
    color: rgba(0, 0, 0, 0.2) !important;
    box-shadow: none !important;
>>>>>>> 1fc58521
  }

  &.alternative {
    color: @primaryLabel;
    background: transparent;
    box-shadow: none;
  }

  &.gray {
    background: @buttonBg;
    box-shadow: none;
    color: @primaryLabel;
  }
<<<<<<< HEAD
=======

  &.red {
    background: @error;
    color: @white;
  }
>>>>>>> 1fc58521
}
</style><|MERGE_RESOLUTION|>--- conflicted
+++ resolved
@@ -1,16 +1,12 @@
 <template>
   <a
     class="button"
-<<<<<<< HEAD
-    :class="{ alternative: noBackground, disabled: disabled, gray: gray }"
-=======
     :class="{
       alternative: noBackground,
       disabled: disabled,
       gray: gray,
       red: red,
     }"
->>>>>>> 1fc58521
     @click="click()"
   >
     {{ title }}
@@ -30,10 +26,6 @@
     default: "",
   },
   noBackground: {
-    type: Boolean,
-    default: false,
-  },
-  gray: {
     type: Boolean,
     default: false,
   },
@@ -75,15 +67,9 @@
 
   &.disabled {
     pointer-events: none;
-<<<<<<< HEAD
-    background: rgba(95, 99, 104, 0.1);
-    color: rgba(0, 0, 0, 0.2);
-    box-shadow: none;
-=======
     background: rgba(95, 99, 104, 0.1) !important;
     color: rgba(0, 0, 0, 0.2) !important;
     box-shadow: none !important;
->>>>>>> 1fc58521
   }
 
   &.alternative {
@@ -97,13 +83,10 @@
     box-shadow: none;
     color: @primaryLabel;
   }
-<<<<<<< HEAD
-=======
 
   &.red {
     background: @error;
     color: @white;
   }
->>>>>>> 1fc58521
 }
 </style>