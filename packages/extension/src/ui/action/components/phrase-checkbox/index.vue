<template>
  <label class="phrase-checkbox">
<<<<<<< HEAD
    <input
      v-model="checkedLocal"
      type="checkbox"
      :checked="isChecked"
      :value="title"
      @change="checkLocal($event)"
    />
    <div class="base-checkbox__wrap">
=======
    <input type="checkbox" :checked="isChecked" @change="checkLocal($event)" />
    <div class="phrase-checkbox__wrap">
>>>>>>> 74dbaf78
      <span>{{ title }}</span>
    </div>
  </label>
</template>

<script setup lang="ts">
import { PhraseCheckbox } from "@action/types/phrase-checkbox";
import { PropType, ref } from "vue";

const checkedLocal = ref(props.checked);

const props = defineProps({
  isChecked: Boolean,
  title: {
    type: String,
    default: "",
  },
  check: {
    type: Function,
    default: () => ({}),
  },
  checked: {
    type: Array as PropType<Array<PhraseCheckbox>>,
    default: () => [],
  },
});

const checkLocal = (e: any) => {
  props.check(e);
};
</script>

<style lang="less">
@import "~@action/styles/theme.less";

.phrase-checkbox {
  width: 110px;
  height: 40px;
  display: block;
  cursor: pointer;

  &__wrap {
    width: 110px;
    height: 40px;
    background: @white;
    border: 1px solid rgba(95, 99, 104, 0.2);
    box-sizing: border-box;
    border-radius: 10px;
    text-align: center;

    span {
      font-style: normal;
      font-weight: 500;
      font-size: 14px;
      line-height: 38px;
      text-align: center;
      letter-spacing: 0.25px;
      color: @primaryLabel;
    }
  }

  input {
    opacity: 0;
    width: 0;
    height: 0;
    display: none;

    &:checked {
      & + .phrase-checkbox__wrap {
        background: @primary;
        border: 0 none;

        span {
          color: @white;
          line-height: 40px;
        }
      }
    }
  }
}
</style><|MERGE_RESOLUTION|>--- conflicted
+++ resolved
@@ -1,6 +1,5 @@
 <template>
   <label class="phrase-checkbox">
-<<<<<<< HEAD
     <input
       v-model="checkedLocal"
       type="checkbox"
@@ -8,11 +7,7 @@
       :value="title"
       @change="checkLocal($event)"
     />
-    <div class="base-checkbox__wrap">
-=======
-    <input type="checkbox" :checked="isChecked" @change="checkLocal($event)" />
     <div class="phrase-checkbox__wrap">
->>>>>>> 74dbaf78
       <span>{{ title }}</span>
     </div>
   </label>
@@ -21,8 +16,6 @@
 <script setup lang="ts">
 import { PhraseCheckbox } from "@action/types/phrase-checkbox";
 import { PropType, ref } from "vue";
-
-const checkedLocal = ref(props.checked);
 
 const props = defineProps({
   isChecked: Boolean,
@@ -39,6 +32,8 @@
     default: () => [],
   },
 });
+
+const checkedLocal = ref(props.checked);
 
 const checkLocal = (e: any) => {
   props.check(e);
