<template>
  <div class="app" :class="{ locked: isLocked }">
    <div v-if="isLoading" class="app__loading">
      <swap-looking-animation />
    </div>
    <div v-show="!isLoading" ref="appMenuRef" class="app__menu">
      <logo-min class="app__menu-logo" />
      <base-search
        :value="searchInput"
        :is-border="false"
        @update:value="updateSearchValue"
      />
      <app-menu
        :networks="networks"
        :selected="(route.params.id as string)"
        :search-input="searchInput"
        @update:order="updateNetworkOrder"
        @update:network="setNetwork"
        @update:gradient="updateGradient"
      />
      <div class="app__menu-footer" :class="{ border: networks.length > 9 }">
        <a class="app__menu-add" @click="addNetworkShow = !addNetworkShow">
          <manage-networks-icon />
          Manage networks
        </a>
        <div>
          <a ref="toggle" class="app__menu-link" @click="toggleMoreMenu">
            <more-icon />
          </a>
          <div v-show="isOpenMore" ref="dropdown" class="app__menu-dropdown">
            <a class="app__menu-dropdown-link" @click="lockAction">
              <hold-icon /> <span>Lock Enkrypt</span>
            </a>
            <a class="app__menu-dropdown-link" @click="settingsAction">
              <settings-icon /> <span>Settings</span>
            </a>
          </div>
        </div>
      </div>
    </div>

    <div v-show="!isLoading" class="app__content">
      <accounts-header
        v-show="showNetworkMenu"
        :account-info="accountHeaderData"
        :network="currentNetwork"
        :show-deposit="showDepositWindow"
        @update:init="init"
        @address-changed="onSelectedAddressChanged"
        @toggle:deposit="toggleDepositWindow"
      />
      <router-view v-slot="{ Component }" name="view">
        <transition :name="transitionName" mode="out-in">
          <component
            :is="Component"
            :key="$route.fullPath"
            :network="currentNetwork"
            :account-info="accountHeaderData"
            @update:init="init"
            @toggle:deposit="toggleDepositWindow"
            @open:buy-action="openBuyPage"
          />
        </transition>
      </router-view>

      <network-menu
        v-show="showNetworkMenu"
        :selected="(route.params.id as string)"
        :network="currentNetwork"
      />
    </div>

    <add-network
      v-show="addNetworkShow"
      @close:popup="addNetworkShow = !addNetworkShow"
      @update:active-networks="setActiveNetworks"
    />

    <settings
      v-if="settingsShow"
      @close:popup="settingsShow = !settingsShow"
      @action:lock="lockAction"
    />
    <modal-rate v-if="rateShow" @close:popup="rateShow = !rateShow" />
    <modal-new-version
      v-if="updateShow"
      :current-version="currentVersion"
      :latest-version="latestVersion"
      @close:popup="updateShow = !updateShow"
    />
  </div>
</template>

<script setup lang="ts">
import { computed, onMounted, ref } from "vue";
import AppMenu from "./components/app-menu/index.vue";
import NetworkMenu from "./components/network-menu/index.vue";
import AccountsHeader from "./components/accounts-header/index.vue";
import BaseSearch from "./components/base-search/index.vue";
import LogoMin from "./icons/common/logo-min.vue";
import ManageNetworksIcon from "./icons/common/manage-networks-icon.vue";
import SettingsIcon from "./icons/common/settings-icon.vue";
import HoldIcon from "./icons/common/hold-icon.vue";
import MoreIcon from "./icons/actions/more.vue";
import AddNetwork from "./views/add-network/index.vue";
import Settings from "./views/settings/index.vue";
import ModalRate from "./views/modal-rate/index.vue";
import ModalNewVersion from "./views/modal-new-version/index.vue";
import { useRouter, useRoute } from "vue-router";
import { BaseNetwork } from "@/types/base-network";
import {
  DEFAULT_EVM_NETWORK,
  getAllNetworks,
  getNetworkByName,
} from "@/libs/utils/networks";
import DomainState from "@/libs/domain-state";
import {
  getAccountsByNetworkName,
  getOtherSigners,
} from "@/libs/utils/accounts";
import { AccountsHeaderData } from "./types/account";
import PublicKeyRing from "@/libs/keyring/public-keyring";
import { sendToBackgroundFromAction } from "@/libs/messenger/extension";
import { MessageMethod } from "@/providers/ethereum/types";
import { MessageMethod as KadenaMessageMethod } from "@/providers/kadena/types";
import { InternalMethods } from "@/types/messenger";
import NetworksState from "@/libs/networks-state";
import openOnboard from "@/libs/utils/open-onboard";
import { EvmNetwork } from "@/providers/ethereum/types/evm-network";
import { fromBase } from "@enkryptcom/utils";
import { EnkryptAccount } from "@enkryptcom/types";
import Browser from "webextension-polyfill";
import EVMAccountState from "@/providers/ethereum/libs/accounts-state";
import BTCAccountState from "@/providers/bitcoin/libs/accounts-state";
import { EnkryptProviderEventMethods, ProviderName } from "@/types/provider";
import { onClickOutside } from "@vueuse/core";
import RateState from "@/libs/rate-state";
import SwapLookingAnimation from "@action/icons/swap/swap-looking-animation.vue";
import { addNetworkSelectMetrics } from "@/libs/metrics";
import { getLatestEnkryptVersion } from "@action/utils/browser";
import { gt as semverGT } from "semver";

const domainState = new DomainState();
const networksState = new NetworksState();
const rateState = new RateState();
const appMenuRef = ref(null);
const showDepositWindow = ref(false);
const accountHeaderData = ref<AccountsHeaderData>({
  activeAccounts: [],
  inactiveAccounts: [],
  selectedAccount: null,
  activeBalances: [],
});
const isOpenMore = ref(false);
let timeout: ReturnType<typeof setTimeout> | null = null;
defineExpose({ appMenuRef });
const router = useRouter();
const route = useRoute();
const transitionName = "fade";
const searchInput = ref("");
const networks = ref<BaseNetwork[]>([]);
const defaultNetwork = DEFAULT_EVM_NETWORK;
const currentNetwork = ref<BaseNetwork>(defaultNetwork);
const kr = new PublicKeyRing();
const addNetworkShow = ref(false);
const settingsShow = ref(false);
const rateShow = ref(false);
const updateShow = ref(false);
const dropdown = ref(null);
const toggle = ref(null);
const isLoading = ref(true);
const currentVersion = process.env.PACKAGE_VERSION as string;
const latestVersion = ref("");

const setActiveNetworks = async () => {
  const activeNetworkNames = await networksState.getActiveNetworkNames();

  const allNetworks = await getAllNetworks();
  const networksToShow: BaseNetwork[] = [];

  activeNetworkNames.forEach((name) => {
    const network = allNetworks.find((network) => network.name === name);
    if (network !== undefined) networksToShow.push(network);
  });
  networks.value = networksToShow;

  if (!networks.value.includes(currentNetwork.value)) {
    setNetwork(networks.value[0]);
  }
};
const updateNetworkOrder = (newOrder: BaseNetwork[]) => {
  if (searchInput.value === "") networks.value = newOrder;
};
const updateSearchValue = (newval: string) => {
  searchInput.value = newval;
};
const toggleDepositWindow = () => {
  showDepositWindow.value = !showDepositWindow.value;
};
const openBuyPage = () => {
  Browser.tabs.create({
    url: `https://ccswap.myetherwallet.com/?to=${currentNetwork.value.displayAddress(
      accountHeaderData.value.selectedAccount!.address
    )}&platform=enkrypt`,
  });
};
const isKeyRingLocked = async (): Promise<boolean> => {
  return await sendToBackgroundFromAction({
    message: JSON.stringify({
      method: InternalMethods.isLocked,
      params: [],
    }),
    provider: currentNetwork.value.provider,
    tabId: await domainState.getCurrentTabId(),
  }).then((res) => JSON.parse(res.result || "true"));
};
const init = async () => {
  const curNetwork = await domainState.getSelectedNetWork();
  if (curNetwork) {
    const savedNetwork = await getNetworkByName(curNetwork);
    if (savedNetwork) setNetwork(savedNetwork);
    else setNetwork(defaultNetwork);
  } else {
    setNetwork(defaultNetwork);
  }
  await setActiveNetworks();
  isLoading.value = false;
};
onMounted(async () => {
  const isInitialized = await kr.isInitialized();
  if (isInitialized) {
    const _isLocked = await isKeyRingLocked();
    if (_isLocked) {
      router
        .push({ name: "lock-screen" })
        .then(() => (isLoading.value = false));
    } else {
      init();
      setTimeout(() => {
        rateState.showPopup().then((show) => {
          if (show) {
            rateShow.value = true;
          } else {
            getLatestEnkryptVersion().then((version) => {
              if (
                currentVersion &&
                version &&
                semverGT(version, currentVersion)
              ) {
                latestVersion.value = version;
                updateShow.value = true;
              }
            });
          }
        });
      }, 2000);
    }
  } else {
    openOnboard();
  }
});
const updateGradient = (newGradient: string) => {
  //hack may be there is a better way. less.modifyVars doesnt work
  if (appMenuRef.value)
    (
      appMenuRef.value as HTMLElement
    ).style.background = `radial-gradient(137.35% 97% at 100% 50%, rgba(250, 250, 250, 0.94) 0%, rgba(250, 250, 250, 0.96) 28.91%, rgba(250, 250, 250, 0.98) 100%), linear-gradient(180deg, ${newGradient} 80%, #684CFF 100%)`;
};
const setNetwork = async (network: BaseNetwork) => {
  addNetworkSelectMetrics(network.provider, network.name, 1);
  const activeAccounts = await getAccountsByNetworkName(network.name);

  const inactiveAccounts = await kr.getAccounts(
    getOtherSigners(network.signer)
  );
  const selectedAddress = await domainState.getSelectedAddress();
  let selectedAccount = activeAccounts[0];
  if (selectedAddress) {
    const found = activeAccounts.find((acc) => acc.address === selectedAddress);
    if (found) selectedAccount = found;
  }
  accountHeaderData.value = {
    activeAccounts,
    inactiveAccounts,
    selectedAccount,
    activeBalances: activeAccounts.map(() => "~"),
  };
  currentNetwork.value = network;
  router.push({ name: "assets", params: { id: network.name } });
  const tabId = await domainState.getCurrentTabId();
  const curSavedNetwork = await domainState.getSelectedNetWork();

  if (
    curSavedNetwork !== network.name &&
    (currentNetwork.value as EvmNetwork).chainID
  ) {
    await sendToBackgroundFromAction({
      message: JSON.stringify({
        method: InternalMethods.changeNetwork,
        params: [currentNetwork.value.name],
      }),
      provider: currentNetwork.value.provider,
      tabId,
    });
    await sendToBackgroundFromAction({
      message: JSON.stringify({
        method: InternalMethods.sendToTab,
        params: [
          {
            method: MessageMethod.changeChainId,
            params: [(currentNetwork.value as EvmNetwork).chainID],
          },
        ],
      }),
      provider: currentNetwork.value.provider,
      tabId,
    });
  }
<<<<<<< HEAD

  if (
    curSavedNetwork !== network.name &&
    currentNetwork.value.provider === ProviderName.kadena
  ) {
    await sendToBackgroundFromAction({
      message: JSON.stringify({
        method: InternalMethods.sendToTab,
        params: [
          {
            method: KadenaMessageMethod.changeNetwork,
            params: [currentNetwork.value.name],
          },
        ],
      }),
      provider: currentNetwork.value.provider,
      tabId,
    });
  }

=======
  await sendToBackgroundFromAction({
    message: JSON.stringify({
      method: InternalMethods.sendToTab,
      params: [
        {
          method: EnkryptProviderEventMethods.chainChanged,
          params: [network.name],
        },
      ],
    }),
    provider: currentNetwork.value.provider,
    tabId,
  });
>>>>>>> ba254adf
  domainState.setSelectedNetwork(network.name);

  if (network.api) {
    try {
      const thisNetworkName = currentNetwork.value.name;
      const api = await network.api();
      const activeBalancePromises = activeAccounts.map((acc) =>
        api.getBalance(acc.address)
      );
      Promise.all(activeBalancePromises).then((balances) => {
        if (thisNetworkName === currentNetwork.value.name)
          accountHeaderData.value.activeBalances = balances.map((bal) =>
            fromBase(bal, network.decimals)
          );
      });
    } catch (e) {
      console.error(e);
    }
  }
};

const onSelectedAddressChanged = async (newAccount: EnkryptAccount) => {
  accountHeaderData.value.selectedAccount = newAccount;
  if (
    currentNetwork.value.provider === ProviderName.ethereum ||
    currentNetwork.value.provider === ProviderName.bitcoin
  ) {
    const AccountState =
      currentNetwork.value.provider === ProviderName.ethereum
        ? new EVMAccountState()
        : new BTCAccountState();
    const domain = await domainState.getCurrentDomain();
    AccountState.addApprovedAddress(newAccount.address, domain);
  }
  await domainState.setSelectedAddress(newAccount.address);
  await sendToBackgroundFromAction({
    message: JSON.stringify({
      method: InternalMethods.sendToTab,
      params: [
        {
          method: MessageMethod.changeAddress,
          params: [currentNetwork.value.displayAddress(newAccount.address)],
        },
      ],
    }),
    provider: currentNetwork.value.provider,
    tabId: await domainState.getCurrentTabId(),
  });
};
const showNetworkMenu = computed(() => {
  const selected = route.params.id as string;
  return (
    !!selected &&
    (route.name == "activity" ||
      route.name == "assets" ||
      route.name == "nfts" ||
      route.name == "dapps")
  );
});
const isLocked = computed(() => {
  return route.name == "lock-screen";
});

const lockAction = async () => {
  sendToBackgroundFromAction({
    message: JSON.stringify({
      method: InternalMethods.lock,
    }),
    provider: currentNetwork.value.provider,
    tabId: await domainState.getCurrentTabId(),
  });
  router.push({ name: "lock-screen" });
};
const settingsAction = () => {
  closeMoreMenu();
  settingsShow.value = !settingsShow.value;
};
const toggleMoreMenu = () => {
  if (timeout != null) {
    clearTimeout(timeout);

    timeout = null;
  }
  if (isOpenMore.value) {
    closeMoreMenu();
  } else {
    isOpenMore.value = true;
  }
};
const closeMoreMenu = () => {
  if (timeout != null) {
    clearTimeout(timeout);
  }
  timeout = setTimeout(() => {
    isOpenMore.value = false;
  }, 50);
};
onClickOutside(
  dropdown,
  () => {
    closeMoreMenu();
  },
  { ignore: [toggle] }
);
</script>

<style lang="less">
@import "./styles/theme.less";
@import (css)
  url("https://fonts.googleapis.com/css2?family=Roboto:ital,wght@0,300;0,400;0,500;0,700;1,400&display=swap");

body {
  margin: 0;
  padding: 0;
  overflow: hidden;
  font-family: "Roboto", sans-serif;
}
.app {
  width: 800px;
  height: 600px;
  overflow: hidden;
  position: relative;
  -webkit-transition: width 0.3s ease-in, height 0.3s ease-in;
  -moz-transition: width 0.3s ease-in, height 0.3s ease-in;
  -ms-transition: width 0.3s ease-in, height 0.3s ease-in;
  -o-transition: width 0.3s ease-in, height 0.3s ease-in;
  transition: width 0.3s ease-in, height 0.3s ease-in;

  &__loading {
    width: 800px;
    height: 600px;
    display: flex;
    flex-direction: row;
    align-items: center;
    justify-content: center;
    position: relative;
    background: radial-gradient(
        100% 50% at 100% 50%,
        rgba(250, 250, 250, 0.92) 0%,
        rgba(250, 250, 250, 0.98) 100%
      )
      @primary;

    svg {
      width: 132px;
      position: relative;
      z-index: 2;
    }
  }
  &__menu {
    width: 340px;
    height: 600px;
    position: absolute;
    left: 0;
    top: 0;
    padding: 16px 12px 8px 12px;
    box-sizing: border-box;
    z-index: 1;
    background: @defaultGradient;

    &-logo {
      margin-left: 8px;
    }

    &-footer {
      position: absolute;
      width: 100%;
      height: 56px;
      bottom: 0;
      left: 0;
      padding: 0 12px;
      box-sizing: border-box;
      display: flex;
      justify-content: space-between;
      align-items: center;
      flex-direction: row;
      background: rgba(255, 255, 255, 0.01);

      &.border {
        box-shadow: 0px 0px 6px -1px rgba(0, 0, 0, 0.05),
          0px 0px 1px rgba(0, 0, 0, 0.2);
      }
    }

    &-add {
      display: flex;
      box-sizing: border-box;
      justify-content: space-between;
      align-items: center;
      flex-direction: row;
      height: 40px;
      padding: 10px 16px 10px 8px;
      font-style: normal;
      font-weight: normal;
      font-size: 14px;
      line-height: 20px;
      letter-spacing: 0.25px;
      color: @primaryLabel;
      text-decoration: none;
      cursor: pointer;
      border-radius: 10px;
      transition: background 300ms ease-in-out;

      &.active,
      &:hover {
        background: @black007;
      }

      svg {
        margin-right: 8px;
      }
    }

    &-link {
      display: inline-block;
      padding: 8px;
      margin-left: 4px;
      text-decoration: none;
      cursor: pointer;
      font-size: 0;
      border-radius: 10px;
      transition: background 300ms ease-in-out;

      &.active,
      &:hover {
        background: @black007;
      }
    }

    &-dropdown {
      padding: 8px;
      position: relative;
      width: 172px;
      background: @white;
      box-shadow: 0px 0.5px 5px rgba(0, 0, 0, 0.039),
        0px 3.75px 11px rgba(0, 0, 0, 0.19);
      border-radius: 12px;
      position: absolute;
      right: 8px;
      bottom: 52px;

      &-link {
        width: 100%;
        height: 48px;
        display: flex;
        justify-content: flex-start;
        align-items: center;
        flex-direction: row;
        cursor: pointer;
        transition: background 300ms ease-in-out;
        border-radius: 8px;

        &:hover,
        &.active {
          background: rgba(0, 0, 0, 0.04);
        }

        svg {
          margin-right: 12px;
          margin-left: 12px;
        }

        span {
          font-style: normal;
          font-weight: 400;
          font-size: 14px;
          line-height: 20px;
          letter-spacing: 0.25px;
          color: @primaryLabel;
        }
      }
    }
  }

  &__content {
    width: 460px;
    height: 600px;
    position: relative;
    padding-left: 340px;
  }
}
.slide-left-enter-active,
.slide-left-leave-active,
.slide-right-enter-active,
.slide-right-leave-active {
  transition-duration: 0.3s;
  transition-property: height, opacity, transform;
  transition-timing-function: cubic-bezier(0.55, 0, 0.1, 1);
  overflow: hidden;
}
.slide-left-enter,
.slide-right-leave-active {
  opacity: 0;
  transform: translate(2em, 0);
}
.slide-left-leave-active,
.slide-right-enter {
  opacity: 0;
  transform: translate(-2em, 0);
}
</style><|MERGE_RESOLUTION|>--- conflicted
+++ resolved
@@ -316,7 +316,6 @@
       tabId,
     });
   }
-<<<<<<< HEAD
 
   if (
     curSavedNetwork !== network.name &&
@@ -337,7 +336,6 @@
     });
   }
 
-=======
   await sendToBackgroundFromAction({
     message: JSON.stringify({
       method: InternalMethods.sendToTab,
@@ -351,7 +349,6 @@
     provider: currentNetwork.value.provider,
     tabId,
   });
->>>>>>> ba254adf
   domainState.setSelectedNetwork(network.name);
 
   if (network.api) {
