--- conflicted
+++ resolved
@@ -8,10 +8,6 @@
         :selected="(route.params.id as string)"
         @update:network="setNetwork"
       />
-<<<<<<< HEAD
-      <br />
-=======
->>>>>>> 5a6a5067
       <div class="app__menu-footer">
         <a class="app__menu-add" @click="addNetworkShow = !addNetworkShow">
           <manage-networks-icon />
@@ -86,11 +82,7 @@
 import Settings from "./views/settings/index.vue";
 import Tooltip from "./components/tooltip/index.vue";
 import { useRouter, useRoute } from "vue-router";
-<<<<<<< HEAD
-import { NodeType } from "@/types/provider";
-=======
 import { BaseNetwork } from "@/types/base-network";
->>>>>>> 5a6a5067
 import {
   getAllNetworks,
   DEFAULT_NETWORK_NAME,
@@ -275,11 +267,7 @@
       route.name == "nfts" ||
       route.name == "dapps")
   );
-<<<<<<< HEAD
-};
-=======
 });
->>>>>>> 5a6a5067
 const searchInput = (text: string) => {
   console.log(text);
 };
