<template>
  <div
    :class="[
      isExpanded ? 'expanded' : 'collapsed',
      { locked: isLocked },
      'app',
    ]"
  >
    <div
      v-if="isLoading"
      :class="['app__loading', isExpanded ? 'expanded' : 'collapsed']"
    >
      <swap-looking-animation />
    </div>
    <div v-show="!isLoading">
      <app-menu
        :active-network="currentNetwork"
        @update:network="setNetwork"
        @show:updates-dialog="setShowUpdatesDialog(true)"
        @show:settings-dialog="settingsShow = true"
        @show:other-networks-dialog="addNetworkShow = true"
        @action:lock-enkrypt="lockAction"
      />
    </div>

    <div
      v-show="!isLoading"
      :class="[
        isExpanded ? 'app__content-expand' : 'app__content-collapse',
        'app__content',
      ]"
    >
      <accounts-header
        v-show="showNetworkMenu"
        :account-info="accountHeaderData"
        :network="currentNetwork"
        :show-deposit="showDepositWindow"
        @update:init="init"
        @address-changed="onSelectedAddressChanged"
        @select:subnetwork="onSelectedSubnetworkChange"
        @toggle:deposit="toggleDepositWindow"
      />
      <router-view v-slot="{ Component }" name="view">
        <transition :name="transitionName" mode="out-in">
          <component
            :is="Component"
            :key="route.fullPath"
            :network="currentNetwork"
            :subnetwork="currentSubNetwork"
            :account-info="accountHeaderData"
            @update:init="init"
            @toggle:deposit="toggleDepositWindow"
            @open:buy-action="openBuyPage"
          />
        </transition>
      </router-view>

      <network-menu
        v-show="showNetworkMenu"
        :selected="route.params.id as string"
        :network="currentNetwork"
      />
    </div>

    <add-network
      v-if="addNetworkShow"
      @close:popup="addNetworkShow = !addNetworkShow"
    />
    <settings
      v-if="settingsShow"
      @close:popup="settingsShow = !settingsShow"
      @action:lock="lockAction"
    />
    <modal-rate v-if="rateShow" @close:popup="rateShow = !rateShow" />
    <modal-new-version
      v-if="updateShow"
      :current-version="currentVersion"
      :latest-version="latestVersion"
      @close:popup="updateShow = !updateShow"
    />
    <modal-updates
      v-if="updatesIsLoaded && showUpdatesDialog"
      :current-version="currentVersion"
      :current-network="currentNetwork.name"
      @close:popup="setShowUpdatesDialog(false)"
    />
  </div>
</template>

<script setup lang="ts">
import DomainState from '@/libs/domain-state';
import PublicKeyRing from '@/libs/keyring/public-keyring';
import { sendToBackgroundFromAction } from '@/libs/messenger/extension';
import {
  getAccountsByNetworkName,
  getOtherSigners,
} from '@/libs/utils/accounts';
import ModalNewVersion from './views/modal-new-version/index.vue';
import { DEFAULT_EVM_NETWORK, getNetworkByName } from '@/libs/utils/networks';
import openOnboard from '@/libs/utils/open-onboard';
import BTCAccountState from '@/providers/bitcoin/libs/accounts-state';
import EVMAccountState from '@/providers/ethereum/libs/accounts-state';
import SolAccountState from '@/providers/solana/libs/accounts-state';
import { MessageMethod } from '@/providers/ethereum/types';
import { EvmNetwork } from '@/providers/ethereum/types/evm-network';
import { MessageMethod as KadenaMessageMethod } from '@/providers/kadena/types';
import { BaseNetwork } from '@/types/base-network';
import { InternalMethods } from '@/types/messenger';
import { EnkryptAccount, NetworkNames } from '@enkryptcom/types';
import { fromBase } from '@enkryptcom/utils';
import { computed, onMounted, ref } from 'vue';
import { useRoute, useRouter } from 'vue-router';
import Browser from 'webextension-polyfill';
import AccountsHeader from './components/accounts-header/index.vue';
import AppMenu from './components/app-menu/index.vue';
import NetworkMenu from './components/network-menu/index.vue';
import { AccountsHeaderData } from './types/account';
import AddNetwork from './views/add-network/index.vue';
import ModalRate from './views/modal-rate/index.vue';
import Settings from './views/settings/index.vue';
import ModalUpdates from './views/updates/index.vue';
import { KadenaNetwork } from '@/providers/kadena/types/kadena-network';
import { EnkryptProviderEventMethods, ProviderName } from '@/types/provider';
import RateState from '@/libs/rate-state';
import SwapLookingAnimation from '@action/icons/swap/swap-looking-animation.vue';
import { trackBuyEvents, trackNetwork } from '@/libs/metrics';
import { getLatestEnkryptVersion } from '@action/utils/browser';
import { gt as semverGT } from 'semver';
import { useUpdatesStore } from './store/updates-store';
import { useNetworksStore } from './store/networks-store';
import { storeToRefs } from 'pinia';
import { BuyEventType, NetworkChangeEvents } from '@/libs/metrics/types';
import BackupState from '@/libs/backup-state';
<<<<<<< HEAD
import { useMenuStore } from './store/menu-store';
=======
import { useCurrencyStore, type Currency } from './views/settings/store';
>>>>>>> 46e41b31

const domainState = new DomainState();
const rateState = new RateState();
const backupState = new BackupState();
const showDepositWindow = ref(false);
const accountHeaderData = ref<AccountsHeaderData>({
  activeAccounts: [],
  inactiveAccounts: [],
  selectedAccount: null,
  activeBalances: [],
});

const router = useRouter();
const route = useRoute();
const transitionName = 'fade';
const defaultNetwork = DEFAULT_EVM_NETWORK;
const currentNetwork = ref<BaseNetwork>(defaultNetwork);
const currentSubNetwork = ref<string>('');
const kr = new PublicKeyRing();
const addNetworkShow = ref(false);
const settingsShow = ref(false);
const rateShow = ref(false);
const updateShow = ref(false);
const isLoading = ref(true);
const currentVersion = __PACKAGE_VERSION__;
const latestVersion = ref('');
/** -------------------
 * Exapnded Menu
 -------------------*/
const menuStore = useMenuStore();
const { isExpanded } = storeToRefs(menuStore);

/** -------------------
 * Updates
 -------------------*/
const updatesStore = useUpdatesStore();
const { updatesIsLoaded } = storeToRefs(updatesStore);
const showUpdatesDialog = ref<boolean>(false);
<<<<<<< HEAD
const setShowUpdatesDialog = (show: boolean) => {
  showUpdatesDialog.value = show;
  if (show) {
    updatesStore.setLastVersionViewed(currentVersion);
=======
const stateCurrentReleaseTimestamp = ref<number>(0);

const currencyStore = useCurrencyStore();
const { setCurrencyList } = currencyStore;

/**
 * Initializes the update state by performing the following actions:
 * 1. Retrieves the current release from the state.
 * 2. Updates the current release timestamp.
 * 3. If the current release is empty or different from the current version in the app state,
 *    sets the current release and updates the release timestamp.
 * 4. Fetches the latest Enkrypt updates and sets the releases state.
 * 5. Displays the updates button if there are new releases.
 * 6. Sets the loadedUpdates state to true if successful, otherwise false.
 *
 * @async
 * @function initUpdateState
 * @returns {Promise<void>} A promise that resolves when the update state is initialized.
 * @throws Will log an error message if the initialization fails.
 */
const initUpdateState = async () => {
  try {
    const currentReleaseInState = await updatesState.getCurrentRelease();
    stateCurrentReleaseTimestamp.value =
      await updatesState.getCurrentReleaseTimestamp();
    if (
      currentReleaseInState === '' ||
      currentReleaseInState !== currentVersion
    ) {
      await updatesState.setCurrentRelease(currentVersion);
      const newReleaseTimestamp = Date.now();
      await updatesState.setCurrentReleaseTimestamp(newReleaseTimestamp);
      stateCurrentReleaseTimestamp.value = newReleaseTimestamp;
    }
    releases.value = await getLatestEnkryptUpdates();
    if (releases.value) {
      await getShowUpdatesBtn();
    }
    await fetchAndSetRates();
    loadedUpdates.value = true;
  } catch (error) {
    console.error('Failed to init update state:', error);
    loadedUpdates.value = false;
  }
};

/**
 * Asynchronously determines whether to show the updates button based on the last version viewed and the current version.
 *
 * The function performs the following steps:
 * 1. Retrieves the last version viewed from the updates state.
 * 2. Checks if the last version viewed is empty or if the current version is greater than the last version viewed.
 * 3. If the above condition is true, calculates an expiration timestamp (2 weeks from the current release timestamp).
 * 4. Sets the `showUpdatesBtn` value to true if the current release timestamp is less than the expiration timestamp.
 * 5. Otherwise, sets the `showUpdatesBtn` value to false.
 *
 * If an error occurs during the process, it logs an error message to the console.
 *
 * @returns {Promise<void>} A promise that resolves when the function completes.
 */
const getShowUpdatesBtn = async () => {
  try {
    const lastVersionViewed = await updatesState.getLastVersionViewed();
    if (
      lastVersionViewed === '' ||
      (currentVersion && semverGT(currentVersion, lastVersionViewed))
    ) {
      const expireTimestamp = stateCurrentReleaseTimestamp.value + 12096e5; //2 weeks;
      showUpdatesBtn.value =
        stateCurrentReleaseTimestamp.value < expireTimestamp;
    } else {
      showUpdatesBtn.value = false;
    }
  } catch (error) {
    console.error('Failed to get show updates button:', error);
>>>>>>> 46e41b31
  }
};

/**  -------------------
 * Networks
 -------------------*/

const networksStore = useNetworksStore();

/** -------------------
 * Core
 -------------------*/

const toggleDepositWindow = () => {
  showDepositWindow.value = !showDepositWindow.value;
};
const openBuyPage = () => {
  const buyLink = (() => {
    switch (currentNetwork.value.name) {
      case NetworkNames.KadenaTestnet:
        return (currentNetwork.value as KadenaNetwork).options.buyLink;
      case NetworkNames.SyscoinNEVM:
      case NetworkNames.Rollux:
        return `${(currentNetwork.value as EvmNetwork).options.buyLink}&address=${currentNetwork.value.displayAddress(
          accountHeaderData.value.selectedAccount!.address,
        )}`;
      case NetworkNames.SyscoinNEVMTest:
      case NetworkNames.RolluxTest:
        return (currentNetwork.value as EvmNetwork).options.buyLink;
      default:
        return `https://ccswap.myetherwallet.com/?to=${currentNetwork.value.displayAddress(
          accountHeaderData.value.selectedAccount!.address,
        )}&network=${currentNetwork.value.name}&crypto=${
          currentNetwork.value.currencyName
        }&platform=enkrypt`;
    }
  })();
  Browser.tabs.create({ url: buyLink });
  trackBuyEvents(BuyEventType.BuyClick, { network: currentNetwork.value.name });
};

const isKeyRingLocked = async (): Promise<boolean> => {
  return await sendToBackgroundFromAction({
    message: JSON.stringify({ method: InternalMethods.isLocked, params: [] }),
    provider: currentNetwork.value.provider,
    tabId: await domainState.getCurrentTabId(),
  }).then(res => JSON.parse(res.result || 'true'));
};

const init = async () => {
  const curNetwork = await domainState.getSelectedNetWork();
  if (curNetwork) {
    const savedNetwork = await getNetworkByName(curNetwork);
    if (savedNetwork) setNetwork(savedNetwork);
    else setNetwork(defaultNetwork);
  } else {
    setNetwork(defaultNetwork);
  }
  await networksStore.setActiveNetworks();
  backupState.backup(true).catch(console.error);
  isLoading.value = false;
};

const fetchAndSetRates = async () => {
  const rates = await fetch(
    'https://mainnet.mewwallet.dev/v2/prices/exchange-rates?includeImages=true',
  );
  const ratesJson = await rates.json();
  setCurrencyList(
    ratesJson.filter((currency: Currency) => {
      if (
        currency.fiat_currency !== 'XAG' &&
        currency.fiat_currency !== 'XAU' &&
        currency.fiat_currency !== 'XDR' &&
        currency.fiat_currency !== 'BTC'
      ) {
        return currency;
      }
    }),
  );
};

onMounted(async () => {
  const isInitialized = await kr.isInitialized();
  if (isInitialized) {
    const _isLocked = await isKeyRingLocked();
    if (_isLocked) {
      router
        .push({ name: 'lock-screen' })
        .then(() => (isLoading.value = false));
    } else {
      init();
      setTimeout(() => {
        rateState.showPopup().then(show => {
          if (show) {
            rateShow.value = true;
          } else {
            getLatestEnkryptVersion().then(version => {
              if (
                currentVersion &&
                version &&
                semverGT(version, currentVersion)
              ) {
                latestVersion.value = version;
                updateShow.value = true;
              }
            });
          }
        });
      }, 2000);
    }
    updatesStore.init();
    menuStore.init();
  } else {
    openOnboard();
  }
});

/**
 * Update the gradient of the app menu on the active network change
 */

const setNetwork = async (network: BaseNetwork) => {
  trackNetwork(NetworkChangeEvents.NetworkChangePopup, {
    provider: network.provider,
    network: network.name,
  });
  if (!network.subNetworks) {
    currentSubNetwork.value = '';
  }
  const activeAccounts = await getAccountsByNetworkName(network.name);

  const inactiveAccounts = await kr.getAccounts(
    getOtherSigners(network.signer),
  );
  const selectedAddress = await domainState.getSelectedAddress();
  let selectedAccount = activeAccounts[0];
  if (selectedAddress) {
    const found = activeAccounts.find(acc => acc.address === selectedAddress);
    if (found) selectedAccount = found;
  }

  accountHeaderData.value = {
    activeAccounts,
    inactiveAccounts,
    selectedAccount,
    activeBalances: activeAccounts.map(() => '~'),
  };
  currentNetwork.value = network;
  router.push({ name: 'assets', params: { id: network.name } });
  const tabId = await domainState.getCurrentTabId();
  const curSavedNetwork = await domainState.getSelectedNetWork();

  if (
    curSavedNetwork !== network.name &&
    (currentNetwork.value as EvmNetwork).chainID
  ) {
    await sendToBackgroundFromAction({
      message: JSON.stringify({
        method: InternalMethods.changeNetwork,
        params: [currentNetwork.value.name],
      }),
      provider: currentNetwork.value.provider,
      tabId,
    });
    await sendToBackgroundFromAction({
      message: JSON.stringify({
        method: InternalMethods.sendToTab,
        params: [
          {
            method: MessageMethod.changeChainId,
            params: [(currentNetwork.value as EvmNetwork).chainID],
          },
        ],
      }),
      provider: currentNetwork.value.provider,
      tabId,
    });
  }

  if (
    curSavedNetwork !== network.name &&
    currentNetwork.value.provider === ProviderName.kadena
  ) {
    await sendToBackgroundFromAction({
      message: JSON.stringify({
        method: InternalMethods.sendToTab,
        params: [
          {
            method: KadenaMessageMethod.changeNetwork,
            params: [currentNetwork.value.name],
          },
        ],
      }),
      provider: currentNetwork.value.provider,
      tabId,
    });
  }

  await sendToBackgroundFromAction({
    message: JSON.stringify({
      method: InternalMethods.sendToTab,
      params: [
        {
          method: EnkryptProviderEventMethods.chainChanged,
          params: [network.name],
        },
      ],
    }),
    provider: currentNetwork.value.provider,
    tabId,
  });
  domainState.setSelectedNetwork(network.name);

  if (network.api) {
    try {
      const thisNetworkName = currentNetwork.value.name;
      const api = await network.api();
      const activeBalancePromises = activeAccounts.map(acc =>
        api.getBalance(acc.address),
      );
      Promise.all(activeBalancePromises).then(balances => {
        if (thisNetworkName === currentNetwork.value.name)
          accountHeaderData.value.activeBalances = balances.map(bal =>
            fromBase(bal, network.decimals),
          );
      });
    } catch (e) {
      console.error(e);
    }
  }
};

const onSelectedSubnetworkChange = async (id: string) => {
  await domainState.setSelectedSubNetwork(id);
  currentSubNetwork.value = id;
  setNetwork(currentNetwork.value);
};

const onSelectedAddressChanged = async (newAccount: EnkryptAccount) => {
  accountHeaderData.value.selectedAccount = newAccount;
  const accountStates = {
    [ProviderName.ethereum]: EVMAccountState,
    [ProviderName.bitcoin]: BTCAccountState,
    [ProviderName.solana]: SolAccountState,
  };
  if (Object.keys(accountStates).includes(currentNetwork.value.provider)) {
    const AccountState = new accountStates[
      currentNetwork.value.provider as keyof typeof accountStates
    ]();
    const domain = await domainState.getCurrentDomain();
    AccountState.addApprovedAddress(newAccount.address, domain);
  }
  await domainState.setSelectedAddress(newAccount.address);
  await sendToBackgroundFromAction({
    message: JSON.stringify({
      method: InternalMethods.sendToTab,
      params: [
        {
          method: MessageMethod.changeAddress,
          params: [currentNetwork.value.displayAddress(newAccount.address)],
        },
      ],
    }),
    provider: currentNetwork.value.provider,
    tabId: await domainState.getCurrentTabId(),
  });
};
const showNetworkMenu = computed(() => {
  const selected = route.params.id as string;
  return (
    !!selected &&
    (route.name == 'activity' ||
      route.name == 'assets' ||
      route.name == 'nfts' ||
      route.name == 'dapps')
  );
});

const isLocked = computed(() => {
  return route.name == 'lock-screen';
});

/** -------------------
 * Menu Actions
 * ------------------- */

const lockAction = async () => {
  sendToBackgroundFromAction({
    message: JSON.stringify({ method: InternalMethods.lock }),
    provider: currentNetwork.value.provider,
    tabId: await domainState.getCurrentTabId(),
  });
  router.push({ name: 'lock-screen' });
};
</script>

<style lang="less">
@import './styles/theme.less';
@import (css)
  url('https://fonts.googleapis.com/css2?family=Roboto:ital,wght@0,300;0,400;0,500;0,700;1,400&display=swap');

body {
  margin: 0;
  padding: 0;
  overflow: hidden;
  font-family: 'Roboto', sans-serif;
}
.collapsed {
  width: 516px;
}
.expanded {
  width: 800px;
}
.app {
  height: 600px;

  overflow: hidden;
  position: relative;
  -webkit-transition:
    width 0.3s ease-in,
    height 0.3s ease-in;
  -moz-transition:
    width 0.3s ease-in,
    height 0.3s ease-in;
  -ms-transition:
    width 0.3s ease-in,
    height 0.3s ease-in;
  -o-transition:
    width 0.3s ease-in,
    height 0.3s ease-in;
  transition:
    width 0.3s ease-in,
    height 0.3s ease-in;

  &__loading {
    height: 600px;
    display: flex;
    flex-direction: row;
    align-items: center;
    justify-content: center;
    position: relative;
    background: radial-gradient(
        100% 50% at 100% 50%,
        rgba(250, 250, 250, 0.92) 0%,
        rgba(250, 250, 250, 0.98) 100%
      )
      @primary;

    svg {
      width: 132px;
      position: relative;
      z-index: 2;
    }
  }

  &__content {
    width: 460px;
    height: 600px;
    position: relative;
    &-expand {
      padding-left: 340px;
    }
    &-collapse {
      padding-left: 56px;
    }
  }
}
.slide-left-enter-active,
.slide-left-leave-active,
.slide-right-enter-active,
.slide-right-leave-active {
  transition-duration: 0.3s;
  transition-property: height, opacity, transform;
  transition-timing-function: cubic-bezier(0.55, 0, 0.1, 1);
  overflow: hidden;
}
.slide-left-enter,
.slide-right-leave-active {
  opacity: 0;
  transform: translate(2em, 0);
}
.slide-left-leave-active,
.slide-right-enter {
  opacity: 0;
  transform: translate(-2em, 0);
}
</style><|MERGE_RESOLUTION|>--- conflicted
+++ resolved
@@ -131,11 +131,8 @@
 import { storeToRefs } from 'pinia';
 import { BuyEventType, NetworkChangeEvents } from '@/libs/metrics/types';
 import BackupState from '@/libs/backup-state';
-<<<<<<< HEAD
 import { useMenuStore } from './store/menu-store';
-=======
 import { useCurrencyStore, type Currency } from './views/settings/store';
->>>>>>> 46e41b31
 
 const domainState = new DomainState();
 const rateState = new RateState();
@@ -169,93 +166,21 @@
 const { isExpanded } = storeToRefs(menuStore);
 
 /** -------------------
+ * Currency
+ -------------------*/
+const currencyStore = useCurrencyStore();
+const { setCurrencyList } = currencyStore;
+
+/** -------------------
  * Updates
  -------------------*/
 const updatesStore = useUpdatesStore();
 const { updatesIsLoaded } = storeToRefs(updatesStore);
 const showUpdatesDialog = ref<boolean>(false);
-<<<<<<< HEAD
 const setShowUpdatesDialog = (show: boolean) => {
   showUpdatesDialog.value = show;
   if (show) {
     updatesStore.setLastVersionViewed(currentVersion);
-=======
-const stateCurrentReleaseTimestamp = ref<number>(0);
-
-const currencyStore = useCurrencyStore();
-const { setCurrencyList } = currencyStore;
-
-/**
- * Initializes the update state by performing the following actions:
- * 1. Retrieves the current release from the state.
- * 2. Updates the current release timestamp.
- * 3. If the current release is empty or different from the current version in the app state,
- *    sets the current release and updates the release timestamp.
- * 4. Fetches the latest Enkrypt updates and sets the releases state.
- * 5. Displays the updates button if there are new releases.
- * 6. Sets the loadedUpdates state to true if successful, otherwise false.
- *
- * @async
- * @function initUpdateState
- * @returns {Promise<void>} A promise that resolves when the update state is initialized.
- * @throws Will log an error message if the initialization fails.
- */
-const initUpdateState = async () => {
-  try {
-    const currentReleaseInState = await updatesState.getCurrentRelease();
-    stateCurrentReleaseTimestamp.value =
-      await updatesState.getCurrentReleaseTimestamp();
-    if (
-      currentReleaseInState === '' ||
-      currentReleaseInState !== currentVersion
-    ) {
-      await updatesState.setCurrentRelease(currentVersion);
-      const newReleaseTimestamp = Date.now();
-      await updatesState.setCurrentReleaseTimestamp(newReleaseTimestamp);
-      stateCurrentReleaseTimestamp.value = newReleaseTimestamp;
-    }
-    releases.value = await getLatestEnkryptUpdates();
-    if (releases.value) {
-      await getShowUpdatesBtn();
-    }
-    await fetchAndSetRates();
-    loadedUpdates.value = true;
-  } catch (error) {
-    console.error('Failed to init update state:', error);
-    loadedUpdates.value = false;
-  }
-};
-
-/**
- * Asynchronously determines whether to show the updates button based on the last version viewed and the current version.
- *
- * The function performs the following steps:
- * 1. Retrieves the last version viewed from the updates state.
- * 2. Checks if the last version viewed is empty or if the current version is greater than the last version viewed.
- * 3. If the above condition is true, calculates an expiration timestamp (2 weeks from the current release timestamp).
- * 4. Sets the `showUpdatesBtn` value to true if the current release timestamp is less than the expiration timestamp.
- * 5. Otherwise, sets the `showUpdatesBtn` value to false.
- *
- * If an error occurs during the process, it logs an error message to the console.
- *
- * @returns {Promise<void>} A promise that resolves when the function completes.
- */
-const getShowUpdatesBtn = async () => {
-  try {
-    const lastVersionViewed = await updatesState.getLastVersionViewed();
-    if (
-      lastVersionViewed === '' ||
-      (currentVersion && semverGT(currentVersion, lastVersionViewed))
-    ) {
-      const expireTimestamp = stateCurrentReleaseTimestamp.value + 12096e5; //2 weeks;
-      showUpdatesBtn.value =
-        stateCurrentReleaseTimestamp.value < expireTimestamp;
-    } else {
-      showUpdatesBtn.value = false;
-    }
-  } catch (error) {
-    console.error('Failed to get show updates button:', error);
->>>>>>> 46e41b31
   }
 };
 
