<template>
  <div
    :class="[
      isExpanded ? 'expanded' : 'collapsed',
      { locked: isLocked },
      'app',
    ]"
  >
    <div v-if="isLoading" class="app__loading">
      <swap-looking-animation />
    </div>
    <div v-show="!isLoading">
      <app-menu
        v-model:is-expanded="isExpanded"
        :active-network="currentNetwork"
        @update:network="setNetwork"
        @show:updates-dialog="setShowUpdatesDialog(true)"
        @show:settings-dialog="settingsShow = true"
        @show:other-networks-dialog="addNetworkShow = true"
        @action:lock-enkrypt="lockAction"
      />
    </div>

    <div
      v-show="!isLoading"
      :class="[
        isExpanded ? 'app__content-expand' : 'app__content-collapse',
        'app__content',
      ]"
    >
      <accounts-header
        v-show="showNetworkMenu"
        :account-info="accountHeaderData"
        :network="currentNetwork"
        :show-deposit="showDepositWindow"
        @update:init="init"
        @address-changed="onSelectedAddressChanged"
        @select:subnetwork="onSelectedSubnetworkChange"
        @toggle:deposit="toggleDepositWindow"
      />
      <router-view v-slot="{ Component }" name="view">
        <transition :name="transitionName" mode="out-in">
          <component
            :is="Component"
            :key="route.fullPath"
            :network="currentNetwork"
            :subnetwork="currentSubNetwork"
            :account-info="accountHeaderData"
            @update:init="init"
            @toggle:deposit="toggleDepositWindow"
            @open:buy-action="openBuyPage"
          />
        </transition>
      </router-view>

      <network-menu
        v-show="showNetworkMenu"
        :selected="route.params.id as string"
        :network="currentNetwork"
      />
    </div>

    <add-network
      v-if="addNetworkShow"
      @close:popup="addNetworkShow = !addNetworkShow"
    />
    <settings
      v-if="settingsShow"
      @close:popup="settingsShow = !settingsShow"
      @action:lock="lockAction"
    />
    <modal-rate v-if="rateShow" @close:popup="rateShow = !rateShow" />
    <modal-new-version
      v-if="updateShow"
      :current-version="currentVersion"
      :latest-version="latestVersion"
      @close:popup="updateShow = !updateShow"
    />
    <modal-updates
      v-if="updatesIsLoaded && showUpdatesDialog"
      :current-version="currentVersion"
      :current-network="currentNetwork.name"
      @close:popup="setShowUpdatesDialog(false)"
    />
  </div>
</template>

<script setup lang="ts">
import DomainState from '@/libs/domain-state';
import PublicKeyRing from '@/libs/keyring/public-keyring';
import { sendToBackgroundFromAction } from '@/libs/messenger/extension';
import {
  getAccountsByNetworkName,
  getOtherSigners,
} from '@/libs/utils/accounts';
import ModalNewVersion from './views/modal-new-version/index.vue';
import { DEFAULT_EVM_NETWORK, getNetworkByName } from '@/libs/utils/networks';
import openOnboard from '@/libs/utils/open-onboard';
import BTCAccountState from '@/providers/bitcoin/libs/accounts-state';
import EVMAccountState from '@/providers/ethereum/libs/accounts-state';
import SolAccountState from '@/providers/solana/libs/accounts-state';
import { MessageMethod } from '@/providers/ethereum/types';
import { EvmNetwork } from '@/providers/ethereum/types/evm-network';
import { MessageMethod as KadenaMessageMethod } from '@/providers/kadena/types';
import { BaseNetwork } from '@/types/base-network';
import { InternalMethods } from '@/types/messenger';
import { EnkryptAccount, NetworkNames } from '@enkryptcom/types';
import { fromBase } from '@enkryptcom/utils';
import { computed, onMounted, ref } from 'vue';
import { useRoute, useRouter } from 'vue-router';
import Browser from 'webextension-polyfill';
import AccountsHeader from './components/accounts-header/index.vue';
import AppMenu from './components/app-menu/index.vue';
import NetworkMenu from './components/network-menu/index.vue';
import { AccountsHeaderData } from './types/account';
import AddNetwork from './views/add-network/index.vue';
import ModalRate from './views/modal-rate/index.vue';
import Settings from './views/settings/index.vue';
import ModalUpdates from './views/updates/index.vue';
import { KadenaNetwork } from '@/providers/kadena/types/kadena-network';
import { EnkryptProviderEventMethods, ProviderName } from '@/types/provider';
import RateState from '@/libs/rate-state';
import SwapLookingAnimation from '@action/icons/swap/swap-looking-animation.vue';
import { trackBuyEvents, trackNetwork } from '@/libs/metrics';
import { getLatestEnkryptVersion } from '@action/utils/browser';
import { gt as semverGT } from 'semver';
<<<<<<< HEAD
import { BuyEventType, NetworkChangeEvents } from '@/libs/metrics/types';
import { useUpdatesStore } from './store/updates-store';
import { useNetworksStore } from './store/networks-store';
import { storeToRefs } from 'pinia';
=======
import {
  BuyEventType,
  NetworkChangeEvents,
  UpdatesEventType,
  UpdatesOpenLocation,
} from '@/libs/metrics/types';
import { NetworksCategory } from '@action/types/network-category';
import { newNetworks } from '@/providers/common/libs/new-features';
import UpdatesState from '@/libs/updates-state';
import UpdatedIcon from '@/ui/action/icons/updates/updated.vue';
import HeartIcon from '@/ui/action/icons/updates/heart.vue';
import { getLatestEnkryptUpdates } from '@action/utils/browser';
import { Updates } from '@/ui/action/types/updates';
import BackupState from '@/libs/backup-state';
>>>>>>> 048f6f59

const domainState = new DomainState();
const rateState = new RateState();
<<<<<<< HEAD

=======
const updatesState = new UpdatesState();
const backupState = new BackupState();
const appMenuRef = ref(null);
>>>>>>> 048f6f59
const showDepositWindow = ref(false);
const accountHeaderData = ref<AccountsHeaderData>({
  activeAccounts: [],
  inactiveAccounts: [],
  selectedAccount: null,
  activeBalances: [],
});

const router = useRouter();
const route = useRoute();
const transitionName = 'fade';
const defaultNetwork = DEFAULT_EVM_NETWORK;
const currentNetwork = ref<BaseNetwork>(defaultNetwork);
const currentSubNetwork = ref<string>('');
const kr = new PublicKeyRing();
const addNetworkShow = ref(false);
const settingsShow = ref(false);
const rateShow = ref(false);
const updateShow = ref(false);
const isLoading = ref(true);
const currentVersion = __PACKAGE_VERSION__;
const latestVersion = ref('');
/** -------------------
 * Exapnded Menu
 -------------------*/
const isExpanded = ref(true);

/** -------------------
 * Updates
 -------------------*/
const updatesStore = useUpdatesStore();
const { updatesIsLoaded } = storeToRefs(updatesStore);
const showUpdatesDialog = ref<boolean>(false);
const setShowUpdatesDialog = (show: boolean) => {
  showUpdatesDialog.value = show;
  if (show) {
    updatesStore.setLastVersionViewed(currentVersion);
  }
};

/**  -------------------
 * Networks
 -------------------*/

const networksStore = useNetworksStore();

/** -------------------
 * Core
 -------------------*/

<<<<<<< HEAD
=======
const updateNetworkOrder = (newOrder: BaseNetwork[]) => {
  if (searchInput.value === '') {
    networks.value = newOrder;
  }
};
const updateSearchValue = (newval: string) => {
  searchInput.value = newval;
};
>>>>>>> 048f6f59
const toggleDepositWindow = () => {
  showDepositWindow.value = !showDepositWindow.value;
};
const openBuyPage = () => {
  const buyLink = (() => {
    switch (currentNetwork.value.name) {
      case NetworkNames.KadenaTestnet:
        return (currentNetwork.value as KadenaNetwork).options.buyLink;
      case NetworkNames.SyscoinNEVM:
      case NetworkNames.Rollux:
        return `${(currentNetwork.value as EvmNetwork).options.buyLink}&address=${currentNetwork.value.displayAddress(
          accountHeaderData.value.selectedAccount!.address,
        )}`;
      case NetworkNames.SyscoinNEVMTest:
      case NetworkNames.RolluxTest:
        return (currentNetwork.value as EvmNetwork).options.buyLink;
      default:
        return `https://ccswap.myetherwallet.com/?to=${currentNetwork.value.displayAddress(
          accountHeaderData.value.selectedAccount!.address,
        )}&network=${currentNetwork.value.name}&crypto=${
          currentNetwork.value.currencyName
        }&platform=enkrypt`;
    }
  })();
  Browser.tabs.create({
    url: buyLink,
  });
  trackBuyEvents(BuyEventType.BuyClick, { network: currentNetwork.value.name });
};

const isKeyRingLocked = async (): Promise<boolean> => {
  return await sendToBackgroundFromAction({
    message: JSON.stringify({
      method: InternalMethods.isLocked,
      params: [],
    }),
    provider: currentNetwork.value.provider,
    tabId: await domainState.getCurrentTabId(),
  }).then(res => JSON.parse(res.result || 'true'));
};

const init = async () => {
  const curNetwork = await domainState.getSelectedNetWork();
  if (curNetwork) {
    const savedNetwork = await getNetworkByName(curNetwork);
    if (savedNetwork) setNetwork(savedNetwork);
    else setNetwork(defaultNetwork);
  } else {
    setNetwork(defaultNetwork);
  }
<<<<<<< HEAD
  await networksStore.setActiveNetworks();
=======
  await setActiveNetworks();
  backupState.backup(true).catch(console.error);
>>>>>>> 048f6f59
  isLoading.value = false;
};

onMounted(async () => {
  const isInitialized = await kr.isInitialized();
  if (isInitialized) {
    const _isLocked = await isKeyRingLocked();
    if (_isLocked) {
      router
        .push({ name: 'lock-screen' })
        .then(() => (isLoading.value = false));
    } else {
      init();
      setTimeout(() => {
        rateState.showPopup().then(show => {
          if (show) {
            rateShow.value = true;
          } else {
            getLatestEnkryptVersion().then(version => {
              if (
                currentVersion &&
                version &&
                semverGT(version, currentVersion)
              ) {
                latestVersion.value = version;
                updateShow.value = true;
              }
            });
          }
        });
      }, 2000);
    }
    updatesStore.init();
  } else {
    openOnboard();
  }
});
/**
 * Update the gradient of the app menu on the active network change
 */

const setNetwork = async (network: BaseNetwork) => {
  trackNetwork(NetworkChangeEvents.NetworkChangePopup, {
    provider: network.provider,
    network: network.name,
  });
  if (!network.subNetworks) {
    currentSubNetwork.value = '';
  }
  const activeAccounts = await getAccountsByNetworkName(network.name);

  const inactiveAccounts = await kr.getAccounts(
    getOtherSigners(network.signer),
  );
  const selectedAddress = await domainState.getSelectedAddress();
  let selectedAccount = activeAccounts[0];
  if (selectedAddress) {
    const found = activeAccounts.find(acc => acc.address === selectedAddress);
    if (found) selectedAccount = found;
  }

  accountHeaderData.value = {
    activeAccounts,
    inactiveAccounts,
    selectedAccount,
    activeBalances: activeAccounts.map(() => '~'),
  };
  currentNetwork.value = network;
  router.push({ name: 'assets', params: { id: network.name } });
  const tabId = await domainState.getCurrentTabId();
  const curSavedNetwork = await domainState.getSelectedNetWork();

  if (
    curSavedNetwork !== network.name &&
    (currentNetwork.value as EvmNetwork).chainID
  ) {
    await sendToBackgroundFromAction({
      message: JSON.stringify({
        method: InternalMethods.changeNetwork,
        params: [currentNetwork.value.name],
      }),
      provider: currentNetwork.value.provider,
      tabId,
    });
    await sendToBackgroundFromAction({
      message: JSON.stringify({
        method: InternalMethods.sendToTab,
        params: [
          {
            method: MessageMethod.changeChainId,
            params: [(currentNetwork.value as EvmNetwork).chainID],
          },
        ],
      }),
      provider: currentNetwork.value.provider,
      tabId,
    });
  }

  if (
    curSavedNetwork !== network.name &&
    currentNetwork.value.provider === ProviderName.kadena
  ) {
    await sendToBackgroundFromAction({
      message: JSON.stringify({
        method: InternalMethods.sendToTab,
        params: [
          {
            method: KadenaMessageMethod.changeNetwork,
            params: [currentNetwork.value.name],
          },
        ],
      }),
      provider: currentNetwork.value.provider,
      tabId,
    });
  }

  await sendToBackgroundFromAction({
    message: JSON.stringify({
      method: InternalMethods.sendToTab,
      params: [
        {
          method: EnkryptProviderEventMethods.chainChanged,
          params: [network.name],
        },
      ],
    }),
    provider: currentNetwork.value.provider,
    tabId,
  });
  domainState.setSelectedNetwork(network.name);

  if (network.api) {
    try {
      const thisNetworkName = currentNetwork.value.name;
      const api = await network.api();
      const activeBalancePromises = activeAccounts.map(acc =>
        api.getBalance(acc.address),
      );
      Promise.all(activeBalancePromises).then(balances => {
        if (thisNetworkName === currentNetwork.value.name)
          accountHeaderData.value.activeBalances = balances.map(bal =>
            fromBase(bal, network.decimals),
          );
      });
    } catch (e) {
      console.error(e);
    }
  }
};

const onSelectedSubnetworkChange = async (id: string) => {
  await domainState.setSelectedSubNetwork(id);
  currentSubNetwork.value = id;
  setNetwork(currentNetwork.value);
};

const onSelectedAddressChanged = async (newAccount: EnkryptAccount) => {
  accountHeaderData.value.selectedAccount = newAccount;
  const accountStates = {
    [ProviderName.ethereum]: EVMAccountState,
    [ProviderName.bitcoin]: BTCAccountState,
    [ProviderName.solana]: SolAccountState,
  };
  if (Object.keys(accountStates).includes(currentNetwork.value.provider)) {
    const AccountState = new accountStates[
      currentNetwork.value.provider as keyof typeof accountStates
    ]();
    const domain = await domainState.getCurrentDomain();
    AccountState.addApprovedAddress(newAccount.address, domain);
  }
  await domainState.setSelectedAddress(newAccount.address);
  await sendToBackgroundFromAction({
    message: JSON.stringify({
      method: InternalMethods.sendToTab,
      params: [
        {
          method: MessageMethod.changeAddress,
          params: [currentNetwork.value.displayAddress(newAccount.address)],
        },
      ],
    }),
    provider: currentNetwork.value.provider,
    tabId: await domainState.getCurrentTabId(),
  });
};
const showNetworkMenu = computed(() => {
  const selected = route.params.id as string;
  return (
    !!selected &&
    (route.name == 'activity' ||
      route.name == 'assets' ||
      route.name == 'nfts' ||
      route.name == 'dapps')
  );
});

const isLocked = computed(() => {
  return route.name == 'lock-screen';
});

<<<<<<< HEAD
=======
/**-------------------
 * Network Categories
 -------------------*/
const setActiveCategory = async (category: NetworksCategory) => {
  await setActiveNetworks();
  activeCategory.value = category;
};

/**
 * Display Networks
 * Categories: All, Pinned, New
 */
const displayNetworks = computed<BaseNetwork[]>(() => {
  switch (activeCategory.value) {
    case NetworksCategory.All:
      return networks.value.filter(net =>
        net.isTestNetwork ? enabledTestnetworks.value.includes(net.name) : true,
      );
    case NetworksCategory.Pinned: {
      const hasCurrentNetwork = pinnedNetworks.value.some(
        net => net.name === currentNetwork.value.name,
      );
      return hasCurrentNetwork
        ? pinnedNetworks.value
        : [...pinnedNetworks.value, currentNetwork.value];
    }
    case NetworksCategory.New: {
      const hasCurrentNetwork = newNetworks.includes(currentNetwork.value.name);
      const newNets = networks.value.filter(net =>
        newNetworks.includes(net.name),
      );

      return hasCurrentNetwork ? newNets : [...newNets, currentNetwork.value];
    }
    default:
      return networks.value;
  }
});

>>>>>>> 048f6f59
/** -------------------
 * Menu Actions
 * ------------------- */

const lockAction = async () => {
  sendToBackgroundFromAction({
    message: JSON.stringify({
      method: InternalMethods.lock,
    }),
    provider: currentNetwork.value.provider,
    tabId: await domainState.getCurrentTabId(),
  });
  router.push({ name: 'lock-screen' });
};
</script>

<style lang="less">
@import './styles/theme.less';
@import (css)
  url('https://fonts.googleapis.com/css2?family=Roboto:ital,wght@0,300;0,400;0,500;0,700;1,400&display=swap');

body {
  margin: 0;
  padding: 0;
  overflow: hidden;
  font-family: 'Roboto', sans-serif;
}
.collapsed {
  width: 516px;
}
.expanded {
  width: 800px;
}
.app {
  height: 600px;

  overflow: hidden;
  position: relative;
  -webkit-transition:
    width 0.3s ease-in,
    height 0.3s ease-in;
  -moz-transition:
    width 0.3s ease-in,
    height 0.3s ease-in;
  -ms-transition:
    width 0.3s ease-in,
    height 0.3s ease-in;
  -o-transition:
    width 0.3s ease-in,
    height 0.3s ease-in;
  transition:
    width 0.3s ease-in,
    height 0.3s ease-in;

  &__loading {
    width: 800px;
    height: 600px;
    display: flex;
    flex-direction: row;
    align-items: center;
    justify-content: center;
    position: relative;
    background: radial-gradient(
        100% 50% at 100% 50%,
        rgba(250, 250, 250, 0.92) 0%,
        rgba(250, 250, 250, 0.98) 100%
      )
      @primary;

    svg {
      width: 132px;
      position: relative;
      z-index: 2;
    }
  }

  &__content {
    width: 460px;
    height: 600px;
    position: relative;
    &-expand {
      padding-left: 340px;
    }
    &-collapse {
      padding-left: 56px;
    }
  }
}
.slide-left-enter-active,
.slide-left-leave-active,
.slide-right-enter-active,
.slide-right-leave-active {
  transition-duration: 0.3s;
  transition-property: height, opacity, transform;
  transition-timing-function: cubic-bezier(0.55, 0, 0.1, 1);
  overflow: hidden;
}
.slide-left-enter,
.slide-right-leave-active {
  opacity: 0;
  transform: translate(2em, 0);
}
.slide-left-leave-active,
.slide-right-enter {
  opacity: 0;
  transform: translate(-2em, 0);
}
</style><|MERGE_RESOLUTION|>--- conflicted
+++ resolved
@@ -124,37 +124,15 @@
 import { trackBuyEvents, trackNetwork } from '@/libs/metrics';
 import { getLatestEnkryptVersion } from '@action/utils/browser';
 import { gt as semverGT } from 'semver';
-<<<<<<< HEAD
-import { BuyEventType, NetworkChangeEvents } from '@/libs/metrics/types';
 import { useUpdatesStore } from './store/updates-store';
 import { useNetworksStore } from './store/networks-store';
 import { storeToRefs } from 'pinia';
-=======
-import {
-  BuyEventType,
-  NetworkChangeEvents,
-  UpdatesEventType,
-  UpdatesOpenLocation,
-} from '@/libs/metrics/types';
-import { NetworksCategory } from '@action/types/network-category';
-import { newNetworks } from '@/providers/common/libs/new-features';
-import UpdatesState from '@/libs/updates-state';
-import UpdatedIcon from '@/ui/action/icons/updates/updated.vue';
-import HeartIcon from '@/ui/action/icons/updates/heart.vue';
-import { getLatestEnkryptUpdates } from '@action/utils/browser';
-import { Updates } from '@/ui/action/types/updates';
+import { BuyEventType, NetworkChangeEvents } from '@/libs/metrics/types';
 import BackupState from '@/libs/backup-state';
->>>>>>> 048f6f59
 
 const domainState = new DomainState();
 const rateState = new RateState();
-<<<<<<< HEAD
-
-=======
-const updatesState = new UpdatesState();
 const backupState = new BackupState();
-const appMenuRef = ref(null);
->>>>>>> 048f6f59
 const showDepositWindow = ref(false);
 const accountHeaderData = ref<AccountsHeaderData>({
   activeAccounts: [],
@@ -205,17 +183,6 @@
  * Core
  -------------------*/
 
-<<<<<<< HEAD
-=======
-const updateNetworkOrder = (newOrder: BaseNetwork[]) => {
-  if (searchInput.value === '') {
-    networks.value = newOrder;
-  }
-};
-const updateSearchValue = (newval: string) => {
-  searchInput.value = newval;
-};
->>>>>>> 048f6f59
 const toggleDepositWindow = () => {
   showDepositWindow.value = !showDepositWindow.value;
 };
@@ -266,12 +233,8 @@
   } else {
     setNetwork(defaultNetwork);
   }
-<<<<<<< HEAD
   await networksStore.setActiveNetworks();
-=======
-  await setActiveNetworks();
   backupState.backup(true).catch(console.error);
->>>>>>> 048f6f59
   isLoading.value = false;
 };
 
@@ -474,48 +437,6 @@
   return route.name == 'lock-screen';
 });
 
-<<<<<<< HEAD
-=======
-/**-------------------
- * Network Categories
- -------------------*/
-const setActiveCategory = async (category: NetworksCategory) => {
-  await setActiveNetworks();
-  activeCategory.value = category;
-};
-
-/**
- * Display Networks
- * Categories: All, Pinned, New
- */
-const displayNetworks = computed<BaseNetwork[]>(() => {
-  switch (activeCategory.value) {
-    case NetworksCategory.All:
-      return networks.value.filter(net =>
-        net.isTestNetwork ? enabledTestnetworks.value.includes(net.name) : true,
-      );
-    case NetworksCategory.Pinned: {
-      const hasCurrentNetwork = pinnedNetworks.value.some(
-        net => net.name === currentNetwork.value.name,
-      );
-      return hasCurrentNetwork
-        ? pinnedNetworks.value
-        : [...pinnedNetworks.value, currentNetwork.value];
-    }
-    case NetworksCategory.New: {
-      const hasCurrentNetwork = newNetworks.includes(currentNetwork.value.name);
-      const newNets = networks.value.filter(net =>
-        newNetworks.includes(net.name),
-      );
-
-      return hasCurrentNetwork ? newNets : [...newNets, currentNetwork.value];
-    }
-    default:
-      return networks.value;
-  }
-});
-
->>>>>>> 048f6f59
 /** -------------------
  * Menu Actions
  * ------------------- */
