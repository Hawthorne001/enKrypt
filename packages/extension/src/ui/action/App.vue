<template>
  <div class="app" :class="{ locked: isLocked }">
    <div v-if="isLoading" class="app__loading">
      <swap-looking-animation />
    </div>
    <div v-show="!isLoading" ref="appMenuRef" class="app__menu">
      <logo-min class="app__menu-logo" />
      <base-search
        :value="searchInput"
        :is-border="false"
        @update:value="updateSearchValue"
      />
      <app-menu
        :networks="networks"
        :selected="(route.params.id as string)"
        :search-input="searchInput"
        @update:order="updateNetworkOrder"
        @update:network="setNetwork"
        @update:gradient="updateGradient"
      />
      <div class="app__menu-footer" :class="{ border: networks.length > 9 }">
        <a class="app__menu-add" @click="addNetworkShow = !addNetworkShow">
          <manage-networks-icon />
          Manage networks
        </a>
        <div>
          <a ref="toggle" class="app__menu-link" @click="toggleMoreMenu">
            <more-icon />
          </a>
          <div v-show="isOpenMore" ref="dropdown" class="app__menu-dropdown">
            <a class="app__menu-dropdown-link" @click="lockAction">
              <hold-icon /> <span>Lock Enkrypt</span>
            </a>
            <a class="app__menu-dropdown-link" @click="settingsAction">
              <settings-icon /> <span>Settings</span>
            </a>
          </div>
        </div>
      </div>
    </div>

    <div v-show="!isLoading" class="app__content">
      <accounts-header
        v-show="showNetworkMenu"
        :account-info="accountHeaderData"
        :network="currentNetwork"
        :show-deposit="showDepositWindow"
        @update:init="init"
        @address-changed="onSelectedAddressChanged"
        @select:subnetwork="onSelectedSubnetworkChange"
        @toggle:deposit="toggleDepositWindow"
      />
      <router-view v-slot="{ Component }" name="view">
        <transition :name="transitionName" mode="out-in">
          <component
            :is="Component"
            :key="$route.fullPath"
            :network="currentNetwork"
            :subnetwork="currentSubNetwork"
            :account-info="accountHeaderData"
            @update:init="init"
            @toggle:deposit="toggleDepositWindow"
            @open:buy-action="openBuyPage"
            @update:balance="onUpdatedBalance"
          />
        </transition>
      </router-view>

      <network-menu
        v-show="showNetworkMenu"
        :selected="(route.params.id as string)"
        :network="currentNetwork"
      />
    </div>

    <add-network
      v-show="addNetworkShow"
      @close:popup="addNetworkShow = !addNetworkShow"
      @update:active-networks="setActiveNetworks"
    />

    <settings
      v-if="settingsShow"
      @close:popup="settingsShow = !settingsShow"
      @action:lock="lockAction"
    />
    <modal-rate v-if="rateShow" @close:popup="rateShow = !rateShow" />
    <modal-new-version
      v-if="updateShow"
      :current-version="currentVersion"
      :latest-version="latestVersion"
      @close:popup="updateShow = !updateShow"
    />
  </div>
</template>

<script setup lang="ts">
<<<<<<< HEAD
=======
import { computed, onMounted, ref } from "vue";
import AppMenu from "./components/app-menu/index.vue";
import NetworkMenu from "./components/network-menu/index.vue";
import AccountsHeader from "./components/accounts-header/index.vue";
import BaseSearch from "./components/base-search/index.vue";
import LogoMin from "./icons/common/logo-min.vue";
import ManageNetworksIcon from "./icons/common/manage-networks-icon.vue";
import SettingsIcon from "./icons/common/settings-icon.vue";
import HoldIcon from "./icons/common/hold-icon.vue";
import MoreIcon from "./icons/actions/more.vue";
import AddNetwork from "./views/add-network/index.vue";
import Settings from "./views/settings/index.vue";
import ModalRate from "./views/modal-rate/index.vue";
import ModalNewVersion from "./views/modal-new-version/index.vue";
import { useRouter, useRoute } from "vue-router";
import { BaseNetwork } from "@/types/base-network";
import {
  DEFAULT_EVM_NETWORK,
  getAllNetworks,
  getNetworkByName,
} from "@/libs/utils/networks";
>>>>>>> ba254adf
import DomainState from "@/libs/domain-state";
import PublicKeyRing from "@/libs/keyring/public-keyring";
import { sendToBackgroundFromAction } from "@/libs/messenger/extension";
import { addNetworkSelectMetrics } from "@/libs/metrics";
import NetworksState from "@/libs/networks-state";
import RateState from "@/libs/rate-state";
import {
  getAccountsByNetworkName,
  getOtherSigners,
} from "@/libs/utils/accounts";
import {
  DEFAULT_EVM_NETWORK,
  getAllNetworks,
  getNetworkByName,
} from "@/libs/utils/networks";
import openOnboard from "@/libs/utils/open-onboard";
import BTCAccountState from "@/providers/bitcoin/libs/accounts-state";
<<<<<<< HEAD
import EVMAccountState from "@/providers/ethereum/libs/accounts-state";
import { MessageMethod } from "@/providers/ethereum/types";
import { EvmNetwork } from "@/providers/ethereum/types/evm-network";
import { MessageMethod as KadenaMessageMethod } from "@/providers/kadena/types";
import { BaseNetwork } from "@/types/base-network";
import { InternalMethods } from "@/types/messenger";
import { ProviderName } from "@/types/provider";
import SwapLookingAnimation from "@action/icons/swap/swap-looking-animation.vue";
import { EnkryptAccount, NetworkNames } from "@enkryptcom/types";
import { fromBase } from "@enkryptcom/utils";
import { onClickOutside } from "@vueuse/core";
import { computed, onMounted, ref } from "vue";
import { useRoute, useRouter } from "vue-router";
import Browser from "webextension-polyfill";
import AccountsHeader from "./components/accounts-header/index.vue";
import AppMenu from "./components/app-menu/index.vue";
import BaseSearch from "./components/base-search/index.vue";
import NetworkMenu from "./components/network-menu/index.vue";
import MoreIcon from "./icons/actions/more.vue";
import HoldIcon from "./icons/common/hold-icon.vue";
import LogoMin from "./icons/common/logo-min.vue";
import ManageNetworksIcon from "./icons/common/manage-networks-icon.vue";
import SettingsIcon from "./icons/common/settings-icon.vue";
import { AccountsHeaderData } from "./types/account";
import AddNetwork from "./views/add-network/index.vue";
import ModalRate from "./views/modal-rate/index.vue";
import Settings from "./views/settings/index.vue";
=======
import { EnkryptProviderEventMethods, ProviderName } from "@/types/provider";
import { onClickOutside } from "@vueuse/core";
import RateState from "@/libs/rate-state";
import SwapLookingAnimation from "@action/icons/swap/swap-looking-animation.vue";
import { addNetworkSelectMetrics } from "@/libs/metrics";
import { getLatestEnkryptVersion } from "@action/utils/browser";
import { gt as semverGT } from "semver";
>>>>>>> ba254adf

const domainState = new DomainState();
const networksState = new NetworksState();
const rateState = new RateState();
const appMenuRef = ref(null);
const showDepositWindow = ref(false);
const accountHeaderData = ref<AccountsHeaderData>({
  activeAccounts: [],
  inactiveAccounts: [],
  selectedAccount: null,
  activeBalances: [],
});
const isOpenMore = ref(false);
let timeout: ReturnType<typeof setTimeout> | null = null;
defineExpose({ appMenuRef });
const router = useRouter();
const route = useRoute();
const transitionName = "fade";
const searchInput = ref("");
const networks = ref<BaseNetwork[]>([]);
const defaultNetwork = DEFAULT_EVM_NETWORK;
const currentNetwork = ref<BaseNetwork>(defaultNetwork);
const currentSubNetwork = ref<string>("");
const kr = new PublicKeyRing();
const addNetworkShow = ref(false);
const settingsShow = ref(false);
const rateShow = ref(false);
const updateShow = ref(false);
const dropdown = ref(null);
const toggle = ref(null);
const isLoading = ref(true);
const currentVersion = process.env.PACKAGE_VERSION as string;
const latestVersion = ref("");

const setActiveNetworks = async () => {
  const activeNetworkNames = await networksState.getActiveNetworkNames();

  const allNetworks = await getAllNetworks();
  const networksToShow: BaseNetwork[] = [];

  activeNetworkNames.forEach((name) => {
    const network = allNetworks.find((network) => network.name === name);
    if (network !== undefined) networksToShow.push(network);
  });
  networks.value = networksToShow;

  if (!networks.value.includes(currentNetwork.value)) {
    setNetwork(networks.value[0]);
  }
};
const updateNetworkOrder = (newOrder: BaseNetwork[]) => {
  if (searchInput.value === "") networks.value = newOrder;
};
const updateSearchValue = (newval: string) => {
  searchInput.value = newval;
};
const toggleDepositWindow = () => {
  showDepositWindow.value = !showDepositWindow.value;
};
const openBuyPage = () => {
  const buyLink =
    currentNetwork.value.name === NetworkNames.KadenaTestnet
      ? (currentNetwork.value as any).options.buyLink
      : `https://ccswap.myetherwallet.com/?to=${currentNetwork.value.displayAddress(
          accountHeaderData.value.selectedAccount!.address
        )}`;

  Browser.tabs.create({
<<<<<<< HEAD
    url: buyLink,
=======
    url: `https://ccswap.myetherwallet.com/?to=${currentNetwork.value.displayAddress(
      accountHeaderData.value.selectedAccount!.address
    )}&platform=enkrypt`,
>>>>>>> ba254adf
  });
};
const isKeyRingLocked = async (): Promise<boolean> => {
  return await sendToBackgroundFromAction({
    message: JSON.stringify({
      method: InternalMethods.isLocked,
      params: [],
    }),
    provider: currentNetwork.value.provider,
    tabId: await domainState.getCurrentTabId(),
  }).then((res) => JSON.parse(res.result || "true"));
};
const init = async () => {
  const curNetwork = await domainState.getSelectedNetWork();
  if (curNetwork) {
    const savedNetwork = await getNetworkByName(curNetwork);
    if (savedNetwork) setNetwork(savedNetwork);
    else setNetwork(defaultNetwork);
  } else {
    setNetwork(defaultNetwork);
  }
  await setActiveNetworks();
  isLoading.value = false;
};
onMounted(async () => {
  const isInitialized = await kr.isInitialized();
  if (isInitialized) {
    const _isLocked = await isKeyRingLocked();
    if (_isLocked) {
      router
        .push({ name: "lock-screen" })
        .then(() => (isLoading.value = false));
    } else {
      init();
      setTimeout(() => {
        rateState.showPopup().then((show) => {
          if (show) {
            rateShow.value = true;
          } else {
            getLatestEnkryptVersion().then((version) => {
              if (
                currentVersion &&
                version &&
                semverGT(version, currentVersion)
              ) {
                latestVersion.value = version;
                updateShow.value = true;
              }
            });
          }
        });
      }, 2000);
    }
  } else {
    openOnboard();
  }
});
const updateGradient = (newGradient: string) => {
  //hack may be there is a better way. less.modifyVars doesnt work
  if (appMenuRef.value)
    (
      appMenuRef.value as HTMLElement
    ).style.background = `radial-gradient(137.35% 97% at 100% 50%, rgba(250, 250, 250, 0.94) 0%, rgba(250, 250, 250, 0.96) 28.91%, rgba(250, 250, 250, 0.98) 100%), linear-gradient(180deg, ${newGradient} 80%, #684CFF 100%)`;
};
const setNetwork = async (network: BaseNetwork) => {
  addNetworkSelectMetrics(network.provider, network.name, 1);
  const activeAccounts = await getAccountsByNetworkName(network.name);

  const inactiveAccounts = await kr.getAccounts(
    getOtherSigners(network.signer)
  );
  const selectedAddress = await domainState.getSelectedAddress();
  let selectedAccount = activeAccounts[0];
  if (selectedAddress) {
    const found = activeAccounts.find((acc) => acc.address === selectedAddress);
    if (found) selectedAccount = found;
  }

  accountHeaderData.value = {
    activeAccounts,
    inactiveAccounts,
    selectedAccount,
    activeBalances: activeAccounts.map(() => "~"),
  };
  currentNetwork.value = network;
  router.push({ name: "assets", params: { id: network.name } });
  const tabId = await domainState.getCurrentTabId();
  const curSavedNetwork = await domainState.getSelectedNetWork();

  if (
    curSavedNetwork !== network.name &&
    (currentNetwork.value as EvmNetwork).chainID
  ) {
    await sendToBackgroundFromAction({
      message: JSON.stringify({
        method: InternalMethods.changeNetwork,
        params: [currentNetwork.value.name],
      }),
      provider: currentNetwork.value.provider,
      tabId,
    });
    await sendToBackgroundFromAction({
      message: JSON.stringify({
        method: InternalMethods.sendToTab,
        params: [
          {
            method: MessageMethod.changeChainId,
            params: [(currentNetwork.value as EvmNetwork).chainID],
          },
        ],
      }),
      provider: currentNetwork.value.provider,
      tabId,
    });
  }
<<<<<<< HEAD

  if (
    curSavedNetwork !== network.name &&
    currentNetwork.value.provider === ProviderName.kadena
  ) {
    await sendToBackgroundFromAction({
      message: JSON.stringify({
        method: InternalMethods.sendToTab,
        params: [
          {
            method: KadenaMessageMethod.changeNetwork,
            params: [currentNetwork.value.name],
          },
        ],
      }),
      provider: currentNetwork.value.provider,
      tabId,
    });
  }

=======
  await sendToBackgroundFromAction({
    message: JSON.stringify({
      method: InternalMethods.sendToTab,
      params: [
        {
          method: EnkryptProviderEventMethods.chainChanged,
          params: [network.name],
        },
      ],
    }),
    provider: currentNetwork.value.provider,
    tabId,
  });
>>>>>>> ba254adf
  domainState.setSelectedNetwork(network.name);

  if (network.api) {
    try {
      const thisNetworkName = currentNetwork.value.name;
      const api = await network.api();
      const activeBalancePromises = activeAccounts.map((acc) =>
        api.getBalance(acc.address)
      );
      Promise.all(activeBalancePromises).then((balances) => {
        if (thisNetworkName === currentNetwork.value.name)
          accountHeaderData.value.activeBalances = balances.map((bal) =>
            fromBase(bal, network.decimals)
          );
      });
    } catch (e) {
      console.error(e);
    }
  }
};

const onUpdatedBalance = async () => {
  try {
    const thisNetworkName = currentNetwork.value.name;
    const activeAccounts = await getAccountsByNetworkName(
      currentNetwork.value.name
    );
    const api = await currentNetwork.value.api();
    const activeBalancePromises = activeAccounts.map((acc) =>
      api.getBalance(acc.address)
    );

    Promise.all(activeBalancePromises).then((balances) => {
      if (thisNetworkName === currentNetwork.value.name)
        accountHeaderData.value.activeBalances = balances.map((bal: any) =>
          fromBase(bal, currentNetwork.value.decimals)
        );
    });
  } catch (e) {
    console.error(e);
  }
};

const onSelectedSubnetworkChange = async (id: string) => {
  await domainState.setSelectedSubNetwork(id);
  currentSubNetwork.value = id;
  setNetwork(currentNetwork.value);
};

const onSelectedAddressChanged = async (newAccount: EnkryptAccount) => {
  accountHeaderData.value.selectedAccount = newAccount;
  if (
    currentNetwork.value.provider === ProviderName.ethereum ||
    currentNetwork.value.provider === ProviderName.bitcoin
  ) {
    const AccountState =
      currentNetwork.value.provider === ProviderName.ethereum
        ? new EVMAccountState()
        : new BTCAccountState();
    const domain = await domainState.getCurrentDomain();
    AccountState.addApprovedAddress(newAccount.address, domain);
  }
  await domainState.setSelectedAddress(newAccount.address);
  await sendToBackgroundFromAction({
    message: JSON.stringify({
      method: InternalMethods.sendToTab,
      params: [
        {
          method: MessageMethod.changeAddress,
          params: [currentNetwork.value.displayAddress(newAccount.address)],
        },
      ],
    }),
    provider: currentNetwork.value.provider,
    tabId: await domainState.getCurrentTabId(),
  });
};
const showNetworkMenu = computed(() => {
  const selected = route.params.id as string;
  return (
    !!selected &&
    (route.name == "activity" ||
      route.name == "assets" ||
      route.name == "nfts" ||
      route.name == "dapps")
  );
});
const isLocked = computed(() => {
  return route.name == "lock-screen";
});

const lockAction = async () => {
  sendToBackgroundFromAction({
    message: JSON.stringify({
      method: InternalMethods.lock,
    }),
    provider: currentNetwork.value.provider,
    tabId: await domainState.getCurrentTabId(),
  });
  router.push({ name: "lock-screen" });
};
const settingsAction = () => {
  closeMoreMenu();
  settingsShow.value = !settingsShow.value;
};
const toggleMoreMenu = () => {
  if (timeout != null) {
    clearTimeout(timeout);

    timeout = null;
  }
  if (isOpenMore.value) {
    closeMoreMenu();
  } else {
    isOpenMore.value = true;
  }
};
const closeMoreMenu = () => {
  if (timeout != null) {
    clearTimeout(timeout);
  }
  timeout = setTimeout(() => {
    isOpenMore.value = false;
  }, 50);
};
onClickOutside(
  dropdown,
  () => {
    closeMoreMenu();
  },
  { ignore: [toggle] }
);
</script>

<style lang="less">
@import "./styles/theme.less";
@import (css)
  url("https://fonts.googleapis.com/css2?family=Roboto:ital,wght@0,300;0,400;0,500;0,700;1,400&display=swap");

body {
  margin: 0;
  padding: 0;
  overflow: hidden;
  font-family: "Roboto", sans-serif;
}
.app {
  width: 800px;
  height: 600px;
  overflow: hidden;
  position: relative;
  -webkit-transition: width 0.3s ease-in, height 0.3s ease-in;
  -moz-transition: width 0.3s ease-in, height 0.3s ease-in;
  -ms-transition: width 0.3s ease-in, height 0.3s ease-in;
  -o-transition: width 0.3s ease-in, height 0.3s ease-in;
  transition: width 0.3s ease-in, height 0.3s ease-in;

  &__loading {
    width: 800px;
    height: 600px;
    display: flex;
    flex-direction: row;
    align-items: center;
    justify-content: center;
    position: relative;
    background: radial-gradient(
        100% 50% at 100% 50%,
        rgba(250, 250, 250, 0.92) 0%,
        rgba(250, 250, 250, 0.98) 100%
      )
      @primary;

    svg {
      width: 132px;
      position: relative;
      z-index: 2;
    }
  }
  &__menu {
    width: 340px;
    height: 600px;
    position: absolute;
    left: 0;
    top: 0;
    padding: 16px 12px 8px 12px;
    box-sizing: border-box;
    z-index: 1;
    background: @defaultGradient;

    &-logo {
      margin-left: 8px;
    }

    &-footer {
      position: absolute;
      width: 100%;
      height: 56px;
      bottom: 0;
      left: 0;
      padding: 0 12px;
      box-sizing: border-box;
      display: flex;
      justify-content: space-between;
      align-items: center;
      flex-direction: row;
      background: rgba(255, 255, 255, 0.01);

      &.border {
        box-shadow: 0px 0px 6px -1px rgba(0, 0, 0, 0.05),
          0px 0px 1px rgba(0, 0, 0, 0.2);
      }
    }

    &-add {
      display: flex;
      box-sizing: border-box;
      justify-content: space-between;
      align-items: center;
      flex-direction: row;
      height: 40px;
      padding: 10px 16px 10px 8px;
      font-style: normal;
      font-weight: normal;
      font-size: 14px;
      line-height: 20px;
      letter-spacing: 0.25px;
      color: @primaryLabel;
      text-decoration: none;
      cursor: pointer;
      border-radius: 10px;
      transition: background 300ms ease-in-out;

      &.active,
      &:hover {
        background: @black007;
      }

      svg {
        margin-right: 8px;
      }
    }

    &-link {
      display: inline-block;
      padding: 8px;
      margin-left: 4px;
      text-decoration: none;
      cursor: pointer;
      font-size: 0;
      border-radius: 10px;
      transition: background 300ms ease-in-out;

      &.active,
      &:hover {
        background: @black007;
      }
    }

    &-dropdown {
      padding: 8px;
      position: relative;
      width: 172px;
      background: @white;
      box-shadow: 0px 0.5px 5px rgba(0, 0, 0, 0.039),
        0px 3.75px 11px rgba(0, 0, 0, 0.19);
      border-radius: 12px;
      position: absolute;
      right: 8px;
      bottom: 52px;

      &-link {
        width: 100%;
        height: 48px;
        display: flex;
        justify-content: flex-start;
        align-items: center;
        flex-direction: row;
        cursor: pointer;
        transition: background 300ms ease-in-out;
        border-radius: 8px;

        &:hover,
        &.active {
          background: rgba(0, 0, 0, 0.04);
        }

        svg {
          margin-right: 12px;
          margin-left: 12px;
        }

        span {
          font-style: normal;
          font-weight: 400;
          font-size: 14px;
          line-height: 20px;
          letter-spacing: 0.25px;
          color: @primaryLabel;
        }
      }
    }
  }

  &__content {
    width: 460px;
    height: 600px;
    position: relative;
    padding-left: 340px;
  }
}
.slide-left-enter-active,
.slide-left-leave-active,
.slide-right-enter-active,
.slide-right-leave-active {
  transition-duration: 0.3s;
  transition-property: height, opacity, transform;
  transition-timing-function: cubic-bezier(0.55, 0, 0.1, 1);
  overflow: hidden;
}
.slide-left-enter,
.slide-right-leave-active {
  opacity: 0;
  transform: translate(2em, 0);
}
.slide-left-leave-active,
.slide-right-enter {
  opacity: 0;
  transform: translate(-2em, 0);
}
</style><|MERGE_RESOLUTION|>--- conflicted
+++ resolved
@@ -95,40 +95,15 @@
 </template>
 
 <script setup lang="ts">
-<<<<<<< HEAD
-=======
-import { computed, onMounted, ref } from "vue";
-import AppMenu from "./components/app-menu/index.vue";
-import NetworkMenu from "./components/network-menu/index.vue";
-import AccountsHeader from "./components/accounts-header/index.vue";
-import BaseSearch from "./components/base-search/index.vue";
-import LogoMin from "./icons/common/logo-min.vue";
-import ManageNetworksIcon from "./icons/common/manage-networks-icon.vue";
-import SettingsIcon from "./icons/common/settings-icon.vue";
-import HoldIcon from "./icons/common/hold-icon.vue";
-import MoreIcon from "./icons/actions/more.vue";
-import AddNetwork from "./views/add-network/index.vue";
-import Settings from "./views/settings/index.vue";
-import ModalRate from "./views/modal-rate/index.vue";
-import ModalNewVersion from "./views/modal-new-version/index.vue";
-import { useRouter, useRoute } from "vue-router";
-import { BaseNetwork } from "@/types/base-network";
-import {
-  DEFAULT_EVM_NETWORK,
-  getAllNetworks,
-  getNetworkByName,
-} from "@/libs/utils/networks";
->>>>>>> ba254adf
 import DomainState from "@/libs/domain-state";
 import PublicKeyRing from "@/libs/keyring/public-keyring";
 import { sendToBackgroundFromAction } from "@/libs/messenger/extension";
-import { addNetworkSelectMetrics } from "@/libs/metrics";
 import NetworksState from "@/libs/networks-state";
-import RateState from "@/libs/rate-state";
 import {
   getAccountsByNetworkName,
   getOtherSigners,
 } from "@/libs/utils/accounts";
+import ModalNewVersion from "./views/modal-new-version/index.vue";
 import {
   DEFAULT_EVM_NETWORK,
   getAllNetworks,
@@ -136,18 +111,14 @@
 } from "@/libs/utils/networks";
 import openOnboard from "@/libs/utils/open-onboard";
 import BTCAccountState from "@/providers/bitcoin/libs/accounts-state";
-<<<<<<< HEAD
 import EVMAccountState from "@/providers/ethereum/libs/accounts-state";
 import { MessageMethod } from "@/providers/ethereum/types";
 import { EvmNetwork } from "@/providers/ethereum/types/evm-network";
 import { MessageMethod as KadenaMessageMethod } from "@/providers/kadena/types";
 import { BaseNetwork } from "@/types/base-network";
 import { InternalMethods } from "@/types/messenger";
-import { ProviderName } from "@/types/provider";
-import SwapLookingAnimation from "@action/icons/swap/swap-looking-animation.vue";
 import { EnkryptAccount, NetworkNames } from "@enkryptcom/types";
 import { fromBase } from "@enkryptcom/utils";
-import { onClickOutside } from "@vueuse/core";
 import { computed, onMounted, ref } from "vue";
 import { useRoute, useRouter } from "vue-router";
 import Browser from "webextension-polyfill";
@@ -164,7 +135,7 @@
 import AddNetwork from "./views/add-network/index.vue";
 import ModalRate from "./views/modal-rate/index.vue";
 import Settings from "./views/settings/index.vue";
-=======
+import { KadenaNetwork } from "@/providers/kadena/types/kadena-network";
 import { EnkryptProviderEventMethods, ProviderName } from "@/types/provider";
 import { onClickOutside } from "@vueuse/core";
 import RateState from "@/libs/rate-state";
@@ -172,7 +143,6 @@
 import { addNetworkSelectMetrics } from "@/libs/metrics";
 import { getLatestEnkryptVersion } from "@action/utils/browser";
 import { gt as semverGT } from "semver";
->>>>>>> ba254adf
 
 const domainState = new DomainState();
 const networksState = new NetworksState();
@@ -235,19 +205,13 @@
 const openBuyPage = () => {
   const buyLink =
     currentNetwork.value.name === NetworkNames.KadenaTestnet
-      ? (currentNetwork.value as any).options.buyLink
+      ? (currentNetwork.value as KadenaNetwork).options.buyLink
       : `https://ccswap.myetherwallet.com/?to=${currentNetwork.value.displayAddress(
           accountHeaderData.value.selectedAccount!.address
-        )}`;
+        )}&platform=enkrypt`;
 
   Browser.tabs.create({
-<<<<<<< HEAD
     url: buyLink,
-=======
-    url: `https://ccswap.myetherwallet.com/?to=${currentNetwork.value.displayAddress(
-      accountHeaderData.value.selectedAccount!.address
-    )}&platform=enkrypt`,
->>>>>>> ba254adf
   });
 };
 const isKeyRingLocked = async (): Promise<boolean> => {
@@ -363,7 +327,6 @@
       tabId,
     });
   }
-<<<<<<< HEAD
 
   if (
     curSavedNetwork !== network.name &&
@@ -384,7 +347,6 @@
     });
   }
 
-=======
   await sendToBackgroundFromAction({
     message: JSON.stringify({
       method: InternalMethods.sendToTab,
@@ -398,7 +360,6 @@
     provider: currentNetwork.value.provider,
     tabId,
   });
->>>>>>> ba254adf
   domainState.setSelectedNetwork(network.name);
 
   if (network.api) {
