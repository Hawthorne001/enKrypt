import { NFTCollection, NFTItem, NFTType } from "@/types/nft";
import { NodeType } from "@/types/provider";
import cacheFetch from "../cache-fetch";
import { NetworkNames } from "@enkryptcom/types";
import { SHNFTType, SHResponse } from "./types/simplehash";
const SH_ENDPOINT = "https://partners.mewapi.io/nfts/";
const CACHE_TTL = 60 * 1000;
const getExternalURL = (network: NodeType, contract: string, id: string) => {
  if (network.name === NetworkNames.Gnosis)
    return `https://niftyfair.io/gc/asset/${contract}/${id}/`;
  return "";
};
export default async (
  network: NodeType,
  address: string
): Promise<NFTCollection[]> => {
  const supportedNetworks = {
    [NetworkNames.Optimism]: "optimism",
    [NetworkNames.Binance]: "bsc",
    [NetworkNames.Arbitrum]: "arbitrum",
    [NetworkNames.ArbitrumNova]: "arbitrum-nova",
    [NetworkNames.Gnosis]: "gnosis",
    [NetworkNames.Avalanche]: "avalanche",
    [NetworkNames.Matic]: "polygon",
    [NetworkNames.MaticZK]: "polygon-zkevm",
    [NetworkNames.ZkSync]: "zksync-era",
    [NetworkNames.ZkSyncGoerli]: "zksync-era-testnet",
    [NetworkNames.Base]: "base",
<<<<<<< HEAD
    [NetworkNames.Blast]: "blast",
    [NetworkNames.ImmutableZkevm]: "immutable-zkevm",
=======
    [NetworkNames.Forma]: "forma",
>>>>>>> 9266125f
  };
  if (!Object.keys(supportedNetworks).includes(network.name))
    throw new Error("Simplehash: network not supported");
  let allItems: SHNFTType[] = [];
  const fetchAll = (continuation?: string): Promise<void> => {
    const query = continuation
      ? continuation
      : `${SH_ENDPOINT}owners_v2?chains=${
          supportedNetworks[network.name as keyof typeof supportedNetworks]
        }&wallet_addresses=${address}&filters=spam_score__lte=75`;
    return cacheFetch(
      {
        url: query,
      },
      CACHE_TTL
    ).then((json) => {
      const items: SHNFTType[] = (json.result as SHResponse).nfts;
      allItems = allItems.concat(items);
      if (json.result.next) return fetchAll(json.result.next);
    });
  };
  await fetchAll();
  if (!allItems || !allItems.length) return [];
  const collections: Record<string, NFTCollection> = {};
  allItems.forEach((item) => {
    if (!item.image_url && !item.previews.image_medium_url) return;
    if (
      item.contract.type !== NFTType.ERC1155 &&
      item.contract.type !== NFTType.ERC721
    )
      return;
    if (collections[item.contract_address]) {
      const tItem: NFTItem = {
        contract: item.contract_address,
        id: item.token_id,
        image: item.image_url || item.previews.image_medium_url,
        name: item.name,
        url:
          item.external_url ||
          getExternalURL(network, item.contract_address, item.token_id),
        type: item.contract.type,
      };
      collections[item.contract_address].items.push(tItem);
    } else {
      const ret: NFTCollection = {
        name: item.collection.name,
        description: item.collection.description,
        image:
          item.collection.image_url ||
          require("@action/assets/common/not-found.jpg"),
        contract: item.contract_address,
        items: [
          {
            contract: item.contract_address,
            id: item.token_id,
            image: item.image_url || item.previews.image_medium_url,
            name: item.name,
            url:
              item.external_url ||
              getExternalURL(network, item.contract_address, item.token_id),
            type: item.contract.type,
          },
        ],
      };
      collections[item.contract_address] = ret;
    }
  });
  return Object.values(collections);
};<|MERGE_RESOLUTION|>--- conflicted
+++ resolved
@@ -26,12 +26,9 @@
     [NetworkNames.ZkSync]: "zksync-era",
     [NetworkNames.ZkSyncGoerli]: "zksync-era-testnet",
     [NetworkNames.Base]: "base",
-<<<<<<< HEAD
     [NetworkNames.Blast]: "blast",
     [NetworkNames.ImmutableZkevm]: "immutable-zkevm",
-=======
     [NetworkNames.Forma]: "forma",
->>>>>>> 9266125f
   };
   if (!Object.keys(supportedNetworks).includes(network.name))
     throw new Error("Simplehash: network not supported");
