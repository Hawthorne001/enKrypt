import { NFTCollection, NFTItem, NFTType } from "@/types/nft";
import { NodeType } from "@/types/provider";
import cacheFetch from "../cache-fetch";
import { NetworkNames } from "@enkryptcom/types";
import { SHNFTType, SHResponse } from "./types/simplehash";
const SH_ENDPOINT = "https://partners.mewapi.io/nfts/";
const CACHE_TTL = 60 * 1000;
const getExternalURL = (network: NodeType, contract: string, id: string) => {
  if (network.name === NetworkNames.Gnosis)
    return `https://niftyfair.io/gc/asset/${contract}/${id}/`;
  return "";
};
export default async (
  network: NodeType,
  address: string
): Promise<NFTCollection[]> => {
  const supportedNetworks = {
    [NetworkNames.Optimism]: "optimism",
    [NetworkNames.Binance]: "bsc",
    [NetworkNames.Arbitrum]: "arbitrum",
    [NetworkNames.ArbitrumNova]: "arbitrum-nova",
    [NetworkNames.Gnosis]: "gnosis",
    [NetworkNames.Avalanche]: "avalanche",
    [NetworkNames.Matic]: "polygon",
    [NetworkNames.MaticZK]: "polygon-zkevm",
    [NetworkNames.ZkSync]: "zksync-era",
    [NetworkNames.ZkSyncGoerli]: "zksync-era-testnet",
    [NetworkNames.Base]: "base",
<<<<<<< HEAD
    [NetworkNames.Blast]: "blast",
    [NetworkNames.ImmutableZkevm]: "immutable-zkevm",
    [NetworkNames.Forma]: "forma",
    [NetworkNames.Godwoken]: "godwoken",
    [NetworkNames.Linea]: "linea",
=======
    [NetworkNames.MantaPacific]: "manta",
>>>>>>> 35a50538
  };
  if (!Object.keys(supportedNetworks).includes(network.name))
    throw new Error("Simplehash: network not supported");
  let allItems: SHNFTType[] = [];
  const fetchAll = (continuation?: string): Promise<void> => {
    const query = continuation
      ? continuation
      : `${SH_ENDPOINT}owners_v2?chains=${
          supportedNetworks[network.name as keyof typeof supportedNetworks]
        }&wallet_addresses=${address}&filters=spam_score__lte=75`;
    return cacheFetch(
      {
        url: query,
      },
      CACHE_TTL
    ).then((json) => {
      const items: SHNFTType[] = (json.result as SHResponse).nfts;
      allItems = allItems.concat(items);
      if (json.result.next) return fetchAll(json.result.next);
    });
  };
  await fetchAll();
  if (!allItems || !allItems.length) return [];
  const collections: Record<string, NFTCollection> = {};
  allItems.forEach((item) => {
    if (!item.image_url && !item.previews.image_medium_url) return;
    if (
      item.contract.type !== NFTType.ERC1155 &&
      item.contract.type !== NFTType.ERC721
    )
      return;
    if (collections[item.contract_address]) {
      const tItem: NFTItem = {
        contract: item.contract_address,
        id: item.token_id,
        image: item.image_url || item.previews.image_medium_url,
        name: item.name,
        url:
          item.external_url ||
          getExternalURL(network, item.contract_address, item.token_id),
        type: item.contract.type,
      };
      collections[item.contract_address].items.push(tItem);
    } else {
      const ret: NFTCollection = {
        name: item.collection.name,
        description: item.collection.description,
        image:
          item.collection.image_url ||
          require("@action/assets/common/not-found.jpg"),
        contract: item.contract_address,
        items: [
          {
            contract: item.contract_address,
            id: item.token_id,
            image: item.image_url || item.previews.image_medium_url,
            name: item.name,
            url:
              item.external_url ||
              getExternalURL(network, item.contract_address, item.token_id),
            type: item.contract.type,
          },
        ],
      };
      collections[item.contract_address] = ret;
    }
  });
  return Object.values(collections);
};<|MERGE_RESOLUTION|>--- conflicted
+++ resolved
@@ -26,15 +26,12 @@
     [NetworkNames.ZkSync]: "zksync-era",
     [NetworkNames.ZkSyncGoerli]: "zksync-era-testnet",
     [NetworkNames.Base]: "base",
-<<<<<<< HEAD
     [NetworkNames.Blast]: "blast",
     [NetworkNames.ImmutableZkevm]: "immutable-zkevm",
     [NetworkNames.Forma]: "forma",
     [NetworkNames.Godwoken]: "godwoken",
     [NetworkNames.Linea]: "linea",
-=======
     [NetworkNames.MantaPacific]: "manta",
->>>>>>> 35a50538
   };
   if (!Object.keys(supportedNetworks).includes(network.name))
     throw new Error("Simplehash: network not supported");
