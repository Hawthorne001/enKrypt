import { NFTCollection, NFTItem, NFTType } from "@/types/nft";
import { NodeType } from "@/types/provider";
import cacheFetch from "../cache-fetch";
import { NetworkNames } from "@enkryptcom/types";
import { SHNFTType, SHResponse } from "./types/simplehash";
const SH_ENDPOINT = "https://partners.mewapi.io/nfts/";
const CACHE_TTL = 60 * 1000;
const getExternalURL = (network: NodeType, contract: string, id: string) => {
  if (network.name === NetworkNames.Gnosis)
    return `https://niftyfair.io/gc/asset/${contract}/${id}/`;
  return "";
};
export default async (
  network: NodeType,
  address: string
): Promise<NFTCollection[]> => {
  const supportedNetworks = {
    [NetworkNames.Optimism]: "optimism",
    [NetworkNames.Binance]: "bsc",
    [NetworkNames.Arbitrum]: "arbitrum",
    [NetworkNames.ArbitrumNova]: "arbitrum-nova",
    [NetworkNames.Gnosis]: "gnosis",
    [NetworkNames.Avalanche]: "avalanche",
    [NetworkNames.Matic]: "polygon",
    [NetworkNames.MaticZK]: "polygon-zkevm",
    [NetworkNames.ZkSync]: "zksync-era",
    [NetworkNames.ZkSyncGoerli]: "zksync-era-testnet",
    [NetworkNames.Base]: "base",
<<<<<<< HEAD
    [NetworkNames.Blast]: "blast",
    [NetworkNames.ImmutableZkevm]: "immutable-zkevm",
    [NetworkNames.Forma]: "forma",
    [NetworkNames.Godwoken]: "godwoken",
    [NetworkNames.Linea]: "linea",
    [NetworkNames.MantaPacific]: "manta",
    [NetworkNames.Mode]: "mode",
    [NetworkNames.OpBNB]: "opbnb",
    [NetworkNames.Palm]: "palm",
=======
    [NetworkNames.ProofOfPlayApex]: "proof-of-play",
>>>>>>> 612a2a5b
  };
  if (!Object.keys(supportedNetworks).includes(network.name))
    throw new Error("Simplehash: network not supported");
  let allItems: SHNFTType[] = [];
  const fetchAll = (continuation?: string): Promise<void> => {
    const query = continuation
      ? continuation
      : `${SH_ENDPOINT}owners_v2?chains=${
          supportedNetworks[network.name as keyof typeof supportedNetworks]
        }&wallet_addresses=${address}&filters=spam_score__lte=75`;
    return cacheFetch(
      {
        url: query,
      },
      CACHE_TTL
    ).then((json) => {
      const items: SHNFTType[] = (json.result as SHResponse).nfts;
      allItems = allItems.concat(items);
      if (json.result.next) return fetchAll(json.result.next);
    });
  };
  await fetchAll();
  if (!allItems || !allItems.length) return [];
  const collections: Record<string, NFTCollection> = {};
  allItems.forEach((item) => {
    if (!item.image_url && !item.previews.image_medium_url) return;
    if (
      item.contract.type !== NFTType.ERC1155 &&
      item.contract.type !== NFTType.ERC721
    )
      return;
    if (collections[item.contract_address]) {
      const tItem: NFTItem = {
        contract: item.contract_address,
        id: item.token_id,
        image: item.image_url || item.previews.image_medium_url,
        name: item.name,
        url:
          item.external_url ||
          getExternalURL(network, item.contract_address, item.token_id),
        type: item.contract.type,
      };
      collections[item.contract_address].items.push(tItem);
    } else {
      const ret: NFTCollection = {
        name: item.collection.name,
        description: item.collection.description,
        image:
          item.collection.image_url ||
          require("@action/assets/common/not-found.jpg"),
        contract: item.contract_address,
        items: [
          {
            contract: item.contract_address,
            id: item.token_id,
            image: item.image_url || item.previews.image_medium_url,
            name: item.name,
            url:
              item.external_url ||
              getExternalURL(network, item.contract_address, item.token_id),
            type: item.contract.type,
          },
        ],
      };
      collections[item.contract_address] = ret;
    }
  });
  return Object.values(collections);
};<|MERGE_RESOLUTION|>--- conflicted
+++ resolved
@@ -26,7 +26,6 @@
     [NetworkNames.ZkSync]: "zksync-era",
     [NetworkNames.ZkSyncGoerli]: "zksync-era-testnet",
     [NetworkNames.Base]: "base",
-<<<<<<< HEAD
     [NetworkNames.Blast]: "blast",
     [NetworkNames.ImmutableZkevm]: "immutable-zkevm",
     [NetworkNames.Forma]: "forma",
@@ -36,9 +35,7 @@
     [NetworkNames.Mode]: "mode",
     [NetworkNames.OpBNB]: "opbnb",
     [NetworkNames.Palm]: "palm",
-=======
     [NetworkNames.ProofOfPlayApex]: "proof-of-play",
->>>>>>> 612a2a5b
   };
   if (!Object.keys(supportedNetworks).includes(network.name))
     throw new Error("Simplehash: network not supported");
