--- conflicted
+++ resolved
@@ -26,16 +26,13 @@
     [NetworkNames.ZkSync]: "zksync-era",
     [NetworkNames.ZkSyncGoerli]: "zksync-era-testnet",
     [NetworkNames.Base]: "base",
-<<<<<<< HEAD
     [NetworkNames.Blast]: "blast",
     [NetworkNames.ImmutableZkevm]: "immutable-zkevm",
     [NetworkNames.Forma]: "forma",
     [NetworkNames.Godwoken]: "godwoken",
     [NetworkNames.Linea]: "linea",
     [NetworkNames.MantaPacific]: "manta",
-=======
     [NetworkNames.Mode]: "mode",
->>>>>>> 374b1106
   };
   if (!Object.keys(supportedNetworks).includes(network.name))
     throw new Error("Simplehash: network not supported");
