--- conflicted
+++ resolved
@@ -26,11 +26,8 @@
     [NetworkNames.ZkSync]: "zksync-era",
     [NetworkNames.ZkSyncGoerli]: "zksync-era-testnet",
     [NetworkNames.Base]: "base",
-<<<<<<< HEAD
     [NetworkNames.Blast]: "blast",
-=======
     [NetworkNames.ImmutableZkevm]: "immutable-zkevm",
->>>>>>> cd000faf
   };
   if (!Object.keys(supportedNetworks).includes(network.name))
     throw new Error("Simplehash: network not supported");
