import { NetworkNames } from "@enkryptcom/types";
<<<<<<< HEAD
import eth from "./eth";
import binance from "./bsc";
import matic from "./matic";
import etc from "./etc";
import ksm from "./ksm";
import dot from "./dot";
import aca from "./aca";
import kar from "./kar";
import glmr from "./glmr";
import movr from "./movr";
import okc from "./okc";
import astr from "./astr";
import sdn from "./sdn";

const lists: Partial<Record<NetworkNames, DAppsItem[]>> = {
  [NetworkNames.Ethereum]: eth,
  [NetworkNames.Binance]: binance,
  [NetworkNames.Matic]: matic,
  [NetworkNames.EthereumClassic]: etc,
  [NetworkNames.Kusama]: ksm,
  [NetworkNames.Polkadot]: dot,
  [NetworkNames.Acala]: aca,
  [NetworkNames.Karura]: kar,
  [NetworkNames.Moonbeam]: glmr,
  [NetworkNames.Moonriver]: movr,
  [NetworkNames.Okc]: okc,
  [NetworkNames.Astar]: astr,
  [NetworkNames.AstarEVM]: astr,
  [NetworkNames.Shiden]: sdn,
  [NetworkNames.ShidenEVM]: sdn,
=======

const lists: Partial<Record<NetworkNames, string>> = {
  [NetworkNames.Ethereum]:
    "https://github.com/enkryptcom/dynamic-data/raw/main/dapps/eth.json",
  [NetworkNames.Binance]:
    "https://github.com/enkryptcom/dynamic-data/raw/main/dapps/bsc.json",
  [NetworkNames.Matic]:
    "https://github.com/enkryptcom/dynamic-data/raw/main/dapps/matic.json",
  [NetworkNames.EthereumClassic]:
    "https://github.com/enkryptcom/dynamic-data/raw/main/dapps/etc.json",
  [NetworkNames.Kusama]:
    "https://github.com/enkryptcom/dynamic-data/raw/main/dapps/ksm.json",
  [NetworkNames.Polkadot]:
    "https://github.com/enkryptcom/dynamic-data/raw/main/dapps/dot.json",
  [NetworkNames.Acala]:
    "https://raw.githubusercontent.com/enkryptcom/dynamic-data/main/dapps/aca.json",
  [NetworkNames.Karura]:
    "https://github.com/enkryptcom/dynamic-data/raw/main/dapps/kar.json",
  [NetworkNames.Moonbeam]:
    "https://github.com/enkryptcom/dynamic-data/raw/main/dapps/glmr.json",
  [NetworkNames.Moonriver]:
    "https://github.com/enkryptcom/dynamic-data/raw/main/dapps/movr.json",
  [NetworkNames.Astar]:
    "https://github.com/enkryptcom/dynamic-data/raw/main/dapps/astr.json",
  [NetworkNames.AstarEVM]:
    "https://github.com/enkryptcom/dynamic-data/raw/main/dapps/astr.json",
  [NetworkNames.Shiden]:
    "https://github.com/enkryptcom/dynamic-data/raw/main/dapps/sdn.json",
  [NetworkNames.ShidenEVM]:
    "https://github.com/enkryptcom/dynamic-data/raw/main/dapps/sdn.json",
>>>>>>> 8a1fd1af
};

export default lists;<|MERGE_RESOLUTION|>--- conflicted
+++ resolved
@@ -1,36 +1,4 @@
 import { NetworkNames } from "@enkryptcom/types";
-<<<<<<< HEAD
-import eth from "./eth";
-import binance from "./bsc";
-import matic from "./matic";
-import etc from "./etc";
-import ksm from "./ksm";
-import dot from "./dot";
-import aca from "./aca";
-import kar from "./kar";
-import glmr from "./glmr";
-import movr from "./movr";
-import okc from "./okc";
-import astr from "./astr";
-import sdn from "./sdn";
-
-const lists: Partial<Record<NetworkNames, DAppsItem[]>> = {
-  [NetworkNames.Ethereum]: eth,
-  [NetworkNames.Binance]: binance,
-  [NetworkNames.Matic]: matic,
-  [NetworkNames.EthereumClassic]: etc,
-  [NetworkNames.Kusama]: ksm,
-  [NetworkNames.Polkadot]: dot,
-  [NetworkNames.Acala]: aca,
-  [NetworkNames.Karura]: kar,
-  [NetworkNames.Moonbeam]: glmr,
-  [NetworkNames.Moonriver]: movr,
-  [NetworkNames.Okc]: okc,
-  [NetworkNames.Astar]: astr,
-  [NetworkNames.AstarEVM]: astr,
-  [NetworkNames.Shiden]: sdn,
-  [NetworkNames.ShidenEVM]: sdn,
-=======
 
 const lists: Partial<Record<NetworkNames, string>> = {
   [NetworkNames.Ethereum]:
@@ -61,7 +29,6 @@
     "https://github.com/enkryptcom/dynamic-data/raw/main/dapps/sdn.json",
   [NetworkNames.ShidenEVM]:
     "https://github.com/enkryptcom/dynamic-data/raw/main/dapps/sdn.json",
->>>>>>> 8a1fd1af
 };
 
 export default lists;