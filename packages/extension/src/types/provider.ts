--- conflicted
+++ resolved
@@ -38,11 +38,8 @@
   networksState = "NetworksState",
   settingsState = "SettingsState",
   tokensState = "TokensState",
-<<<<<<< HEAD
   custoNetworksState = "CustoNetworksState",
-=======
   rateState = "RateState",
->>>>>>> 125cecfe
 }
 export enum EnkryptProviderEventMethods {
   persistentEvents = "PersistentEvents",
