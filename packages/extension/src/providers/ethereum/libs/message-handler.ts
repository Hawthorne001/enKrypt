import {
  ProviderMessage,
  MessageMethod,
  EmitEvent,
  ProviderConnectInfo,
} from "../types";
import {
  EnkryptProviderEventMethods,
  EthereumProvider,
  handleIncomingMessage as handleIncomingMessageType,
} from "@/types/provider";
<<<<<<< HEAD
import { getError } from "@/libs/error";

=======
import { getError } from "../../../libs/error";
import { RPCRequestType, RPCResponseType } from "@enkryptcom/types";
const subscriptionMap: Record<string, any> = {};
>>>>>>> be963456
const handleIncomingMessage: handleIncomingMessageType = (
  provider,
  message
): void => {
  try {
    const _provider = provider as EthereumProvider;
    const jsonMsg = JSON.parse(message) as ProviderMessage;
    if (jsonMsg.method === MessageMethod.changeConnected) {
      const isConnected = jsonMsg.params[0] as boolean;
      _provider.connected = isConnected;
      if (isConnected) {
        const connectionInfo: ProviderConnectInfo = {
          chainId: jsonMsg.params[1] as string,
        };
        if (_provider.chainId !== connectionInfo.chainId) {
          _provider.chainId = connectionInfo.chainId;
          _provider.emit(EmitEvent.chainChanged, connectionInfo.chainId);
        }
        _provider.emit(EmitEvent.connect, connectionInfo);
      } else {
        _provider.emit(
          EmitEvent.disconnect,
          getError(jsonMsg.params[1] as number)
        );
      }
    } else if (jsonMsg.method === MessageMethod.changeChainId) {
      const chainId = jsonMsg.params[0] as string;
      if (_provider.chainId !== chainId) {
        _provider.chainId = chainId;
        _provider.emit(EmitEvent.chainChanged, chainId);
      }
    } else if (jsonMsg.method === MessageMethod.changeAddress) {
      const address = jsonMsg.params[0] as string;
      if (_provider.selectedAddress !== address) {
        _provider.selectedAddress = address;
        _provider.emit(EmitEvent.accountsChanged, [address]);
      }
    } else if (jsonMsg.method === MessageMethod.subscription) {
      const params = jsonMsg.params as Record<string, any>;
      if (subscriptionMap[params.subscription]) {
        params.subscription = subscriptionMap[params.subscription];
      }
      _provider.emit(EmitEvent.message, {
        data: params,
        type: jsonMsg.method,
      });
    } else if (
      jsonMsg.method === EnkryptProviderEventMethods.persistentEvents
    ) {
      const initialEvent = jsonMsg.params[0] as RPCRequestType;
      if (initialEvent.method === "eth_subscribe") {
        const initialRes = jsonMsg.params[1];
        const newRes = jsonMsg.params[2];
        subscriptionMap[JSON.parse(newRes)] = JSON.parse(initialRes);
      } else {
        console.error(`Unable to process persistentEvent:${message}`);
      }
    } else {
      console.error(`Unable to process message:${message}`);
    }
  } catch (e) {
    console.error(e);
  }
};

export { handleIncomingMessage };<|MERGE_RESOLUTION|>--- conflicted
+++ resolved
@@ -9,14 +9,9 @@
   EthereumProvider,
   handleIncomingMessage as handleIncomingMessageType,
 } from "@/types/provider";
-<<<<<<< HEAD
-import { getError } from "@/libs/error";
-
-=======
 import { getError } from "../../../libs/error";
 import { RPCRequestType, RPCResponseType } from "@enkryptcom/types";
 const subscriptionMap: Record<string, any> = {};
->>>>>>> be963456
 const handleIncomingMessage: handleIncomingMessageType = (
   provider,
   message
