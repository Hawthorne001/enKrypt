import RivetActivity from "./providers/rivet";
import EtherscanActivity from "./providers/etherscan";
import OkcActivity from "./providers/okc";
<<<<<<< HEAD
import TomoScan from "./providers/tomoscan";
export { RivetActivity, EtherscanActivity, OkcActivity, TomoScan };
=======
import OntEVMActivity from "./providers/ont-evm";
export { RivetActivity, EtherscanActivity, OkcActivity, OntEVMActivity };
>>>>>>> 0dea2ac7
<|MERGE_RESOLUTION|>--- conflicted
+++ resolved
@@ -1,10 +1,12 @@
 import RivetActivity from "./providers/rivet";
 import EtherscanActivity from "./providers/etherscan";
 import OkcActivity from "./providers/okc";
-<<<<<<< HEAD
 import TomoScan from "./providers/tomoscan";
-export { RivetActivity, EtherscanActivity, OkcActivity, TomoScan };
-=======
 import OntEVMActivity from "./providers/ont-evm";
-export { RivetActivity, EtherscanActivity, OkcActivity, OntEVMActivity };
->>>>>>> 0dea2ac7
+export {
+  RivetActivity,
+  EtherscanActivity,
+  OkcActivity,
+  OntEVMActivity,
+  TomoScan,
+};