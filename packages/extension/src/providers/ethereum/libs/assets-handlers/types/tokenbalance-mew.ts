import { NetworkNames } from "@enkryptcom/types";

export interface TokenBalance {
  contract: string;
  balance: string;
}
export interface SupportedNetwork {
  tbName: string;
  cgPlatform?: string;
}
export interface CGToken {
  chainId: `0x${string}`;
  address: string;
  name: string;
  symbol: string;
  decimals: number;
  logoURI: string;
}

export interface ZkSyncBalanceType {
  balance: string;
  contractAddress: string;
  decimals: string;
  name: string;
  symbol: string;
}

export type SupportedNetworkNames =
  | NetworkNames.Binance
  | NetworkNames.Ethereum
  | NetworkNames.Matic
  | NetworkNames.AstarEVM
  | NetworkNames.Okc
  | NetworkNames.Optimism
  | NetworkNames.Moonriver
  | NetworkNames.Moonbeam
  | NetworkNames.ShidenEVM
  | NetworkNames.Canto
  | NetworkNames.Rootstock
  | NetworkNames.Arbitrum
  | NetworkNames.ArbitrumNova
  | NetworkNames.Gnosis
  | NetworkNames.Avalanche
  | NetworkNames.Fantom
  | NetworkNames.Klaytn
  | NetworkNames.Aurora
  | NetworkNames.TomoChain
  | NetworkNames.Shibarium
  | NetworkNames.MaticZK
  | NetworkNames.Celo
  | NetworkNames.ZkSync
  | NetworkNames.Telos
  | NetworkNames.Rollux
  | NetworkNames.Sanko
  | NetworkNames.Degen
  | NetworkNames.Blast
<<<<<<< HEAD
  | NetworkNames.XLayer;
=======
  | NetworkNames.ProofOfPlayApex
  | NetworkNames.Godwoken
  | NetworkNames.Linea
  | NetworkNames.MantaPacific
  | NetworkNames.Mode
  | NetworkNames.OpBNB
  | NetworkNames.Scroll
  | NetworkNames.Rari;
>>>>>>> d2b5901c
<|MERGE_RESOLUTION|>--- conflicted
+++ resolved
@@ -54,9 +54,7 @@
   | NetworkNames.Sanko
   | NetworkNames.Degen
   | NetworkNames.Blast
-<<<<<<< HEAD
-  | NetworkNames.XLayer;
-=======
+  | NetworkNames.XLayer
   | NetworkNames.ProofOfPlayApex
   | NetworkNames.Godwoken
   | NetworkNames.Linea
@@ -64,5 +62,4 @@
   | NetworkNames.Mode
   | NetworkNames.OpBNB
   | NetworkNames.Scroll
-  | NetworkNames.Rari;
->>>>>>> d2b5901c
+  | NetworkNames.Rari;