--- conflicted
+++ resolved
@@ -66,16 +66,11 @@
   | NetworkNames.OpBNB
   | NetworkNames.Scroll
   | NetworkNames.Rari
-<<<<<<< HEAD
   | NetworkNames.Gravity
   | NetworkNames.Unichain
   | NetworkNames.Abstract
   | NetworkNames.Bera
   | NetworkNames.Ink
-  | NetworkNames.Story;
-
-
-=======
+  | NetworkNames.Story
   | NetworkNames.Base
-  | NetworkNames.ImmutableZkevm;
->>>>>>> 915a8c95
+  | NetworkNames.ImmutableZkevm;