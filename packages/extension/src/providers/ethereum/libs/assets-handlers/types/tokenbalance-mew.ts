import { NetworkNames } from "@enkryptcom/types";

export interface TokenBalance {
  contract: string;
  balance: string;
}
export interface SupportedNetwork {
  tbName: string;
  cgPlatform?: string;
}
export interface CGToken {
  chainId: `0x${string}`;
  address: string;
  name: string;
  symbol: string;
  decimals: number;
  logoURI: string;
}

export interface ZkSyncBalanceType {
  balance: string;
  contractAddress: string;
  decimals: string;
  name: string;
  symbol: string;
}

export type SupportedNetworkNames =
  | NetworkNames.Binance
  | NetworkNames.Ethereum
  | NetworkNames.Matic
  | NetworkNames.AstarEVM
  | NetworkNames.Okc
  | NetworkNames.Optimism
  | NetworkNames.Moonriver
  | NetworkNames.Moonbeam
  | NetworkNames.ShidenEVM
  | NetworkNames.Canto
  | NetworkNames.Rootstock
  | NetworkNames.Arbitrum
  | NetworkNames.ArbitrumNova
  | NetworkNames.Gnosis
  | NetworkNames.Avalanche
  | NetworkNames.Fantom
  | NetworkNames.Klaytn
  | NetworkNames.Aurora
  | NetworkNames.TomoChain
  | NetworkNames.Shibarium
  | NetworkNames.MaticZK
  | NetworkNames.Celo
  | NetworkNames.ZkSync
  | NetworkNames.Telos
  | NetworkNames.Rollux
  | NetworkNames.Sanko
  | NetworkNames.Degen
  | NetworkNames.Blast
<<<<<<< HEAD
  | NetworkNames.Godwoken
  | NetworkNames.Linea
  | NetworkNames.MantaPacific
  | NetworkNames.Mode
  | NetworkNames.OpBNB;
=======
  | NetworkNames.Scroll;
>>>>>>> 1f2ccec4
<|MERGE_RESOLUTION|>--- conflicted
+++ resolved
@@ -54,12 +54,9 @@
   | NetworkNames.Sanko
   | NetworkNames.Degen
   | NetworkNames.Blast
-<<<<<<< HEAD
   | NetworkNames.Godwoken
   | NetworkNames.Linea
   | NetworkNames.MantaPacific
   | NetworkNames.Mode
-  | NetworkNames.OpBNB;
-=======
-  | NetworkNames.Scroll;
->>>>>>> 1f2ccec4
+  | NetworkNames.OpBNB
+  | NetworkNames.Scroll;