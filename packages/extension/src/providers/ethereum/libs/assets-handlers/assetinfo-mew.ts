--- conflicted
+++ resolved
@@ -139,11 +139,9 @@
     tbName: "degen",
     cgPlatform: CoingeckoPlatform.Degen,
   },
-<<<<<<< HEAD
   [NetworkNames.ProofOfPlayApex]: {
     tbName: "apex",
     cgPlatform: undefined,
-=======
   [NetworkNames.Godwoken]: {
     tbName: "ckb",
     cgPlatform: CoingeckoPlatform.Godwoken,
@@ -167,7 +165,6 @@
   [NetworkNames.Scroll]: {
     tbName: "scrl",
     cgPlatform: CoingeckoPlatform.Scroll,
->>>>>>> 34cd1bae
   },
 };
 
