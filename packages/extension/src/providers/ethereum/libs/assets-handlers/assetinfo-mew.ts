--- conflicted
+++ resolved
@@ -139,7 +139,6 @@
     tbName: "degen",
     cgPlatform: CoingeckoPlatform.Degen,
   },
-<<<<<<< HEAD
   [NetworkNames.Godwoken]: {
     tbName: "ckb",
     cgPlatform: CoingeckoPlatform.Godwoken,
@@ -147,11 +146,10 @@
   [NetworkNames.Linea]: {
     tbName: "linea",
     cgPlatform: CoingeckoPlatform.Linea,
-=======
+  },
   [NetworkNames.MantaPacific]: {
     tbName: "manta",
     cgPlatform: CoingeckoPlatform.MantaPacific,
->>>>>>> 35a50538
   },
 };
 
