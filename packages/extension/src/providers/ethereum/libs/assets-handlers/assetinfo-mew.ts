--- conflicted
+++ resolved
@@ -4,11 +4,10 @@
   SupportedNetwork,
   SupportedNetworkNames,
   TokenBalance,
-  ZkSyncBalanceType,
 } from "./types/tokenbalance-mew";
 import MarketData from "@/libs/market-data";
 import { fromBase } from "@/libs/utils/units";
-import { numberToHex, toBN } from "web3-utils";
+import { toBN } from "web3-utils";
 import BigNumber from "bignumber.js";
 import {
   formatFiatValue,
@@ -21,11 +20,11 @@
 import { getKnownNetworkTokens } from "./token-lists";
 import { CoingeckoPlatform, NetworkNames } from "@enkryptcom/types";
 import { NATIVE_TOKEN_ADDRESS } from "../common";
-import { NetworkEndpoints } from "../activity-handlers/providers/etherscan/configs";
+import getZKSyncBalances from "./zksync";
+import getTomoBalances from "./tomochain";
+
 const API_ENPOINT = "https://tokenbalance.mewapi.io/";
 const API_ENPOINT2 = "https://partners.mewapi.io/balances/";
-const ZKGoerli_ENDPOINT = NetworkEndpoints[NetworkNames.ZkSyncGoerli];
-const ZKSync_ENDPOINT = NetworkEndpoints[NetworkNames.ZkSync];
 
 const supportedNetworks: Record<SupportedNetworkNames, SupportedNetwork> = {
   [NetworkNames.Binance]: {
@@ -72,7 +71,6 @@
     tbName: "rsk",
     cgPlatform: CoingeckoPlatform.Rootstock,
   },
-<<<<<<< HEAD
   [NetworkNames.Arbitrum]: {
     tbName: "arb",
     cgPlatform: CoingeckoPlatform.Arbitrum,
@@ -96,11 +94,10 @@
   [NetworkNames.Aurora]: {
     tbName: "aurora",
     cgPlatform: CoingeckoPlatform.Aurora,
-=======
+  },
   [NetworkNames.TomoChain]: {
-    tbName: "tomochain",
+    tbName: "",
     cgPlatform: CoingeckoPlatform.TomoChain,
->>>>>>> bd4d456c
   },
   [NetworkNames.ZkSyncGoerli]: {
     tbName: "",
@@ -115,69 +112,10 @@
   address: string
 ): Promise<TokenBalance[]> => {
   if (chain === NetworkNames.ZkSyncGoerli || chain === NetworkNames.ZkSync) {
-    const endpoint =
-      chain === NetworkNames.ZkSyncGoerli ? ZKGoerli_ENDPOINT : ZKSync_ENDPOINT;
-    return fetch(
-      `${endpoint}api?module=account&action=tokenlist&address=${address}`
-    )
-      .then((res) => res.json())
-      .then((json) => {
-        if (json.status === "0" && json.result === null)
-          return Promise.reject(
-            `TOKENBALANCE-MEW: ${JSON.stringify(json.message)}`
-          );
-        else {
-          const results: ZkSyncBalanceType[] = json.result;
-          const retVal: TokenBalance[] = [];
-          let nativeAdded = false;
-          const zksyncNativeAddress =
-            "0x000000000000000000000000000000000000800a";
-          results.forEach((bal) => {
-            if (bal.contractAddress === zksyncNativeAddress) nativeAdded = true;
-            retVal.push({
-              contract:
-                bal.contractAddress === zksyncNativeAddress
-                  ? NATIVE_TOKEN_ADDRESS
-                  : bal.contractAddress,
-              balance: numberToHex(toBN(bal.balance)),
-            });
-          });
-          if (!nativeAdded) {
-            retVal.push({
-              contract: NATIVE_TOKEN_ADDRESS,
-              balance: "0x0",
-            });
-          }
-          return retVal;
-        }
-      });
+    return getZKSyncBalances(chain, address);
   }
   if (chain === NetworkNames.TomoChain) {
-    return fetch(`https://tomoscan.io/api/account/${address}/tokenBalance`)
-      .then((res) => res.json())
-      .then((json) => {
-        if (json.error)
-          return Promise.reject(
-            `TOKENBALANCE-MEW: ${JSON.stringify(json.error)}`
-          );
-        else {
-          if (!json.data.length) {
-            json.result.push({
-              contract: NATIVE_TOKEN_ADDRESS,
-              balance: "0x0",
-            });
-          }
-
-          const newResults = json.data.reverse().map((tb: any) => {
-            const rawTx: TokenBalance = {
-              contract: tb.token,
-              balance: tb.quantity,
-            };
-            return rawTx;
-          });
-          return newResults.slice(0, 50) as TokenBalance[];
-        }
-      });
+    return getTomoBalances(chain, address);
   }
   let url = "";
   if (chain === NetworkNames.Ethereum || chain === NetworkNames.Binance)
