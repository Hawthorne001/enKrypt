import { AssetsType } from "@/types/provider";
import {
  CGToken,
  SupportedNetwork,
  SupportedNetworkNames,
  TokenBalance,
} from "./types/tokenbalance-mew";
import MarketData from "@/libs/market-data";
import { fromBase } from "@enkryptcom/utils";
import { toBN } from "web3-utils";
import BigNumber from "bignumber.js";
import {
  formatFiatValue,
  formatFloatingPointValue,
} from "@/libs/utils/number-formatter";
import API from "@/providers/ethereum/libs/api";
import Sparkline from "@/libs/sparkline";
import { BaseNetwork } from "@/types/base-network";
import { EvmNetwork } from "../../types/evm-network";
import { getKnownNetworkTokens } from "./token-lists";
import { CoingeckoPlatform, NetworkNames } from "@enkryptcom/types";
import { NATIVE_TOKEN_ADDRESS } from "../common";
import getTomoBalances from "./tomochain";
import { CoinGeckoTokenMarket } from "@/libs/market-data/types";

const API_ENPOINT = "https://tokenbalance.mewapi.io/";
const API_ENPOINT2 = "https://partners.mewapi.io/balances/";

const supportedNetworks: Record<SupportedNetworkNames, SupportedNetwork> = {
  [NetworkNames.Binance]: {
    tbName: "bsc",
    cgPlatform: CoingeckoPlatform.Binance,
  },
  [NetworkNames.Ethereum]: {
    tbName: "eth",
    cgPlatform: CoingeckoPlatform.Ethereum,
  },
  [NetworkNames.Matic]: {
    tbName: "matic",
    cgPlatform: CoingeckoPlatform.Matic,
  },
  [NetworkNames.AstarEVM]: {
    tbName: "astar",
    cgPlatform: CoingeckoPlatform.Astar,
  },
  [NetworkNames.Okc]: {
    tbName: "okt",
    cgPlatform: CoingeckoPlatform.Okc,
  },
  [NetworkNames.Optimism]: {
    tbName: "op",
    cgPlatform: CoingeckoPlatform.Optimism,
  },
  [NetworkNames.Moonriver]: {
    tbName: "movr",
    cgPlatform: CoingeckoPlatform.Moonriver,
  },
  [NetworkNames.Moonbeam]: {
    tbName: "mobm",
    cgPlatform: CoingeckoPlatform.Moonbeam,
  },
  [NetworkNames.ShidenEVM]: {
    tbName: "sdn",
    cgPlatform: CoingeckoPlatform.Shiden,
  },
  [NetworkNames.Canto]: {
    tbName: "canto",
    cgPlatform: CoingeckoPlatform.Canto,
  },
  [NetworkNames.Rootstock]: {
    tbName: "rsk",
    cgPlatform: CoingeckoPlatform.Rootstock,
  },
  [NetworkNames.Arbitrum]: {
    tbName: "arb",
    cgPlatform: CoingeckoPlatform.Arbitrum,
  },
  [NetworkNames.ArbitrumNova]: {
    tbName: "nova",
    cgPlatform: CoingeckoPlatform.ArbitrumNova,
  },
  [NetworkNames.Gnosis]: {
    tbName: "xdai",
    cgPlatform: CoingeckoPlatform.Gnosis,
  },
  [NetworkNames.Avalanche]: {
    tbName: "avax",
    cgPlatform: CoingeckoPlatform.Avalanche,
  },
  [NetworkNames.Fantom]: {
    tbName: "ftm",
    cgPlatform: CoingeckoPlatform.Fantom,
  },
  [NetworkNames.Klaytn]: {
    tbName: "klay",
    cgPlatform: CoingeckoPlatform.Klaytn,
  },
  [NetworkNames.Aurora]: {
    tbName: "aurora",
    cgPlatform: CoingeckoPlatform.Aurora,
  },
  [NetworkNames.ZkSync]: {
    tbName: "era",
    cgPlatform: CoingeckoPlatform.Zksync,
  },
  [NetworkNames.MaticZK]: {
    tbName: "pze",
    cgPlatform: CoingeckoPlatform.MaticZK,
  },
  [NetworkNames.Celo]: {
    tbName: "celo",
    cgPlatform: CoingeckoPlatform.Celo,
  },
  [NetworkNames.TomoChain]: {
    tbName: "",
    cgPlatform: CoingeckoPlatform.TomoChain,
  },
  [NetworkNames.Shibarium]: {
    tbName: "shib",
    cgPlatform: CoingeckoPlatform.Shibarium,
  },
  [NetworkNames.Rollux]: {
    tbName: "rollux",
    cgPlatform: CoingeckoPlatform.Rollux,
  },
  [NetworkNames.Telos]: {
    tbName: "tlos",
    cgPlatform: CoingeckoPlatform.Telos,
  },
  [NetworkNames.Blast]: {
    tbName: "blast",
    cgPlatform: CoingeckoPlatform.Blast,
  },
  [NetworkNames.Sanko]: {
    tbName: "sanko",
    cgPlatform: CoingeckoPlatform.Sanko,
  },
  [NetworkNames.Degen]: {
    tbName: "degen",
    cgPlatform: CoingeckoPlatform.Degen,
  },
<<<<<<< HEAD
  [NetworkNames.Godwoken]: {
    tbName: "ckb",
    cgPlatform: CoingeckoPlatform.Godwoken,
  },
  [NetworkNames.Linea]: {
    tbName: "linea",
    cgPlatform: CoingeckoPlatform.Linea,
  },
  [NetworkNames.MantaPacific]: {
    tbName: "manta",
    cgPlatform: CoingeckoPlatform.MantaPacific,
  },
  [NetworkNames.Mode]: {
    tbName: "mode",
    cgPlatform: CoingeckoPlatform.Mode,
  },
  [NetworkNames.OpBNB]: {
    tbName: "opbnb",
    cgPlatform: CoingeckoPlatform.OpBNB,
=======
  [NetworkNames.Scroll]: {
    tbName: "scrl",
    cgPlatform: CoingeckoPlatform.Scroll,
>>>>>>> 1f2ccec4
  },
};

const getTokens = (
  chain: SupportedNetworkNames,
  address: string
): Promise<TokenBalance[]> => {
  if (chain === NetworkNames.TomoChain) {
    return getTomoBalances(chain, address);
  }
  let url = "";
  if (chain === NetworkNames.Ethereum || chain === NetworkNames.Binance)
    url = `${API_ENPOINT}${supportedNetworks[chain].tbName}?address=${address}&platform=enkrypt&type=internal`;
  else
    url = `${API_ENPOINT2}${supportedNetworks[chain].tbName}/${address}?platform=enkrypt&type=internal`;
  return fetch(url)
    .then((res) => res.json())
    .then((json) => {
      if (json.error)
        return Promise.reject(
          `TOKENBALANCE-MEW: ${JSON.stringify(json.error)}`
        );
      else {
        const isNativeAvailable = json.result.length
          ? json.result.find((i: any) => i.contract === NATIVE_TOKEN_ADDRESS)
          : false;
        if (!json.result.length || !isNativeAvailable) {
          json.result.push({
            contract: NATIVE_TOKEN_ADDRESS,
            balance: "0x0",
          });
        }
        return json.result as TokenBalance[];
      }
    });
};

export default (
  network: BaseNetwork,
  address: string
): Promise<AssetsType[]> => {
  if (!Object.keys(supportedNetworks).includes(network.name))
    throw new Error("TOKENBALANCE-MEW: network not supported");
  const networkName = network.name as SupportedNetworkNames;
  return getTokens(networkName, address).then(async (tokens) => {
    const balances: Record<string, TokenBalance> = tokens.reduce(
      (obj, cur) => ({ ...obj, [cur.contract]: cur }),
      {}
    );

    const marketData = new MarketData();

    const marketInfo = supportedNetworks[networkName].cgPlatform
      ? await marketData.getMarketInfoByContracts(
          Object.keys(balances).filter(
            (contract) => contract !== NATIVE_TOKEN_ADDRESS
          ),
          supportedNetworks[networkName].cgPlatform as CoingeckoPlatform
        )
      : tokens.reduce(
          (obj, cur) => ({ ...obj, [cur.contract]: null }),
          {} as Record<string, CoinGeckoTokenMarket | null>
        );
    if (network.coingeckoID) {
      const nativeMarket = await marketData.getMarketData([
        network.coingeckoID,
      ]);
      marketInfo[NATIVE_TOKEN_ADDRESS] = nativeMarket[0];
    } else {
      marketInfo[NATIVE_TOKEN_ADDRESS] = {
        id: "",
        symbol: network.currencyName,
        name: network.name_long,
        image: network.icon,
        current_price: 0,
        market_cap: 0,
        market_cap_rank: 0,
        high_24h: 0,
        low_24h: 0,
        price_change_24h: 0,
        price_change_percentage_24h: 0,
        sparkline_in_7d: { price: [] },
        price_change_percentage_7d_in_currency: 0,
      };
    }

    const assets: AssetsType[] = [];
    const tokenInfo: Record<string, CGToken> = await getKnownNetworkTokens(
      network.name
    );

    tokenInfo[NATIVE_TOKEN_ADDRESS] = {
      chainId: (network as EvmNetwork).chainID,
      name: network.name_long,
      decimals: 18,
      address: NATIVE_TOKEN_ADDRESS,
      logoURI: network.icon,
      symbol: network.currencyName,
    };

    const unknownTokens: string[] = [];
    let nativeAsset: AssetsType | null = null;
    for (const [address, market] of Object.entries(marketInfo)) {
      if (market && tokenInfo[address]) {
        const userBalance = fromBase(
          balances[address].balance,
          tokenInfo[address].decimals
        );
        const usdBalance = new BigNumber(userBalance).times(
          market.current_price
        );
        const asset: AssetsType = {
          balance: toBN(balances[address].balance).toString(),
          balancef: formatFloatingPointValue(userBalance).value,
          balanceUSD: usdBalance.toNumber(),
          balanceUSDf: formatFiatValue(usdBalance.toString()).value,
          icon: market.image,
          name: market.name,
          symbol: market.symbol,
          value: market.current_price.toString(),
          valuef: formatFiatValue(market.current_price.toString()).value,
          contract: address,
          decimals: tokenInfo[address].decimals,
          sparkline: new Sparkline(market.sparkline_in_7d.price, 25).dataValues,
          priceChangePercentage:
            market.price_change_percentage_7d_in_currency || 0,
        };
        if (address !== NATIVE_TOKEN_ADDRESS) assets.push(asset);
        else nativeAsset = asset;
      } else {
        unknownTokens.push(address);
      }
    }

    assets.sort((a, b) => {
      if (a.balanceUSD < b.balanceUSD) return 1;
      else if (a.balanceUSD > b.balanceUSD) return -1;
      else return 0;
    });
    assets.unshift(nativeAsset as AssetsType);
    if (unknownTokens.length && network.api) {
      const api = (await network.api()) as API;
      const promises = unknownTokens.map((t) => api.getTokenInfo(t));
      await Promise.all(promises).then((tokenMeta) => {
        tokenMeta.forEach((tInfo, idx) => {
          const userBalance = fromBase(
            balances[unknownTokens[idx]].balance,
            tInfo.decimals
          );
          const asset: AssetsType = {
            balance: toBN(balances[unknownTokens[idx]].balance).toString(),
            balancef: formatFloatingPointValue(userBalance).value,
            balanceUSD: 0,
            balanceUSDf: formatFiatValue("0").value,
            icon: tokenInfo[unknownTokens[idx]]?.logoURI || network.icon,
            name: tInfo.name,
            symbol: tInfo.symbol,
            value: "0",
            valuef: formatFiatValue("0").value,
            contract: unknownTokens[idx],
            decimals: tInfo.decimals,
            sparkline: "",
            priceChangePercentage: 0,
          };
          assets.push(asset);
        });
      });
    }

    return assets;
  });
};<|MERGE_RESOLUTION|>--- conflicted
+++ resolved
@@ -139,7 +139,6 @@
     tbName: "degen",
     cgPlatform: CoingeckoPlatform.Degen,
   },
-<<<<<<< HEAD
   [NetworkNames.Godwoken]: {
     tbName: "ckb",
     cgPlatform: CoingeckoPlatform.Godwoken,
@@ -159,11 +158,10 @@
   [NetworkNames.OpBNB]: {
     tbName: "opbnb",
     cgPlatform: CoingeckoPlatform.OpBNB,
-=======
+  },
   [NetworkNames.Scroll]: {
     tbName: "scrl",
     cgPlatform: CoingeckoPlatform.Scroll,
->>>>>>> 1f2ccec4
   },
 };
 
