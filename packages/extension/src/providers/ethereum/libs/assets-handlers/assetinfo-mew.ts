--- conflicted
+++ resolved
@@ -139,11 +139,10 @@
     tbName: "degen",
     cgPlatform: CoingeckoPlatform.Degen,
   },
-<<<<<<< HEAD
   [NetworkNames.XLayer]: {
     tbName: "xlayer",
     cgPlatform: CoingeckoPlatform.XLayer,
-=======
+  },
   [NetworkNames.ProofOfPlayApex]: {
     tbName: "apex",
     cgPlatform: undefined,
@@ -175,7 +174,6 @@
   [NetworkNames.Rari]: {
     tbName: "rari",
     cgPlatform: undefined,
->>>>>>> d2b5901c
   },
 };
 
