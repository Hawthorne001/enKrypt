--- conflicted
+++ resolved
@@ -6,13 +6,8 @@
   TokenBalance,
 } from "./types/tokenbalance-mew";
 import MarketData from "@/libs/market-data";
-<<<<<<< HEAD
 import { fromBase } from "@enkryptcom/utils";
 import { numberToHex, toBN } from "web3-utils";
-=======
-import { fromBase } from "@/libs/utils/units";
-import { toBN } from "web3-utils";
->>>>>>> 18d5a731
 import BigNumber from "bignumber.js";
 import {
   formatFiatValue,
