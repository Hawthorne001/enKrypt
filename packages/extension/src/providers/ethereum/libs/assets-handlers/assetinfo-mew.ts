--- conflicted
+++ resolved
@@ -139,7 +139,6 @@
     tbName: "degen",
     cgPlatform: CoingeckoPlatform.Degen,
   },
-<<<<<<< HEAD
   [NetworkNames.Godwoken]: {
     tbName: "ckb",
     cgPlatform: CoingeckoPlatform.Godwoken,
@@ -155,11 +154,10 @@
   [NetworkNames.Mode]: {
     tbName: "mode",
     cgPlatform: CoingeckoPlatform.Mode,
-=======
+  },
   [NetworkNames.OpBNB]: {
     tbName: "opbnb",
     cgPlatform: CoingeckoPlatform.OpBNB,
->>>>>>> 493d2cf8
   },
 };
 
