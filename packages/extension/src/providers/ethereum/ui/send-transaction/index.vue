--- conflicted
+++ resolved
@@ -114,11 +114,7 @@
 import { GasPriceTypes } from "../../../../providers/ethereum/libs/transaction/types";
 import { GasFeeType } from "../../../../providers/ethereum/ui/types";
 import { EvmNetwork } from "../../types/evm-network";
-<<<<<<< HEAD
-import { AssetsType, ProviderName } from "@/types/provider";
-=======
 import { Erc20Token } from "../../types/erc20-token";
->>>>>>> 3054b4f3
 import BigNumber from "bignumber.js";
 import { defaultGasCostVals } from "../common/default-vals";
 import Transaction from "@/providers/ethereum/libs/transaction";
@@ -131,6 +127,7 @@
 import { routes as RouterNames } from "@/ui/action/router";
 import getUiPath from "@/libs/utils/get-ui-path";
 import Browser from "webextension-polyfill";
+import { ProviderName } from "@/types/provider";
 
 const props = defineProps({
   network: {
