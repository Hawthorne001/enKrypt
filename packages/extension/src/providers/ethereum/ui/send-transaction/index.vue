<template>
  <div class="container">
    <div v-if="!!selected" class="send-transaction">
      <send-header
        :close="close"
        :toggle-type="toggleSelector"
        :is-send-token="isSendToken"
      ></send-header>
      <send-address-input
        ref="addressInput"
        :value="address"
        :network="network"
        @update:input-address="inputAddress"
        @toggle:show-contacts="toggleSelectContact"
      ></send-address-input>

      <send-contacts-list
        :show-accounts="isOpenSelectContact"
        :account-info="accountInfo"
        :address="address"
        :network="network"
        @selected:account="selectAccount"
        @update:paste-from-clipboard="addressInput.pasteFromClipboard()"
        @close="toggleSelectContact"
      ></send-contacts-list>

      <send-token-select
        v-if="isSendToken"
        :token="selectedAsset"
        @update:toggle-token-select="toggleSelectToken"
      ></send-token-select>

      <assets-select-list
        v-show="isOpenSelectToken"
        :is-send="true"
        :assets="accountAssets"
        @close="toggleSelectToken"
        @update:select-asset="selectToken"
      ></assets-select-list>

      <send-nft-select
        v-if="!isSendToken"
        :item="selectedNft"
        :toggle-select="toggleSelectNft"
      ></send-nft-select>

      <nft-select-list
        v-show="isOpenSelectNft"
        :close="toggleSelectNft"
        :select-item="selectItem"
      ></nft-select-list>

      <send-input-amount
        v-if="isSendToken"
        :amount="amount"
        :fiat-value="selectedAsset.price"
        :has-enough-balance="hasEnoughBalance"
        @update:input-amount="inputAmount"
        @update:input-set-max="setMaxValue"
      ></send-input-amount>

      <send-fee-select
        :in-swap="false"
        :selected="selectedFee"
        :fee="gasCostValues[selectedFee]"
        @open-popup="toggleSelectFee"
      ></send-fee-select>

      <transaction-fee-view
        :fees="gasCostValues"
        :show-fees="isOpenSelectFee"
        :selected="selectedFee"
        :is-header="true"
        @close-popup="toggleSelectFee"
        @gas-type-changed="selectFee"
      ></transaction-fee-view>

      <!-- <send-alert></send-alert> -->

      <div class="send-transaction__buttons">
        <div class="send-transaction__buttons-cancel">
          <base-button title="Cancel" :click="close" :no-background="true" />
        </div>
        <div class="send-transaction__buttons-send">
          <base-button
            :title="sendButtonTitle"
            :click="sendAction"
            :disabled="!isInputsValid"
          />
        </div>
      </div>
    </div>
  </div>
</template>

<script setup lang="ts">
import { ref, onMounted, PropType, computed, watch } from "vue";
import { useRoute, useRouter } from "vue-router";
import SendHeader from "./components/send-header.vue";
import SendAddressInput from "./components/send-address-input.vue";
import SendContactsList from "./components/send-contacts-list.vue";
import AssetsSelectList from "@action/views/assets-select-list/index.vue";
import NftSelectList from "@action/views/nft-select-list/index.vue";
import SendTokenSelect from "./components/send-token-select.vue";
import SendNftSelect from "./components/send-nft-select.vue";
import SendInputAmount from "./components/send-input-amount.vue";
import SendFeeSelect from "./components/send-fee-select.vue";
import TransactionFeeView from "@action/views/transaction-fee/index.vue";
import BaseButton from "@action/components/base-button/index.vue";
import { NFTItem } from "@action/types/nft";
import { AccountsHeaderData } from "@action/types/account";
import { isAddress, numberToHex, toBN } from "web3-utils";
import { nft } from "@action/types/mock";
import { GasPriceTypes } from "../../../../providers/ethereum/libs/transaction/types";
import { GasFeeType } from "../../../../providers/ethereum/ui/types";
import { EvmNetwork } from "../../types/evm-network";
import { Erc20Token } from "../../types/erc20-token";
<<<<<<< HEAD
import { ProviderName } from "@/types/provider";
=======
>>>>>>> e4d3ed12
import BigNumber from "bignumber.js";
import { defaultGasCostVals } from "../common/default-vals";
import Transaction from "@/providers/ethereum/libs/transaction";
import Web3 from "web3";
import { NATIVE_TOKEN_ADDRESS } from "../../libs/common";
import { fromBase, toBase } from "@/libs/utils/units";
import erc20 from "../../libs/abi/erc20";
import { SendTransactionDataType, VerifyTransactionParams } from "../types";
import { formatFloatingPointValue } from "@/libs/utils/number-formatter";
import { routes as RouterNames } from "@/ui/action/router";
import getUiPath from "@/libs/utils/get-ui-path";
import Browser from "webextension-polyfill";
import { ProviderName } from "@/types/provider";

const props = defineProps({
  network: {
    type: Object as PropType<EvmNetwork>,
    default: () => ({}),
  },
  accountInfo: {
    type: Object as PropType<AccountsHeaderData>,
    default: () => ({}),
  },
});

const addressInput = ref();
const route = useRoute();
const router = useRouter();
const selected: string = route.params.id as string;
const accountAssets = ref<Erc20Token[]>([]);
const selectedAsset = ref<Erc20Token | Partial<Erc20Token>>(
  new Erc20Token({
    icon: props.network.icon,
    symbol: "Loading",
    balance: "0",
    price: "0",
    name: "loading",
    contract: "0x0",
    decimals: 18,
  })
);
const amount = ref<string>("0.00");
const hasEnoughBalance = computed(() => {
  return toBN(selectedAsset.value.balance || "0").gte(
    toBN(toBase(amount.value, selectedAsset.value.decimals!))
  );
});
const isMaxSelected = ref<boolean>(false);
const selectedFee = ref<GasPriceTypes>(GasPriceTypes.REGULAR);
const gasCostValues = ref<GasFeeType>(defaultGasCostVals);
const address = ref<string>("");

onMounted(async () => {
  fetchAssets().then(setBaseCosts);
});

const TxInfo = computed<SendTransactionDataType>(() => {
  const web3 = new Web3();
  const value =
    selectedAsset.value.contract === NATIVE_TOKEN_ADDRESS
      ? numberToHex(toBase(amount.value || "0", props.network.decimals))
      : "0x0";
  const toAddress =
    selectedAsset.value.contract === NATIVE_TOKEN_ADDRESS
      ? address.value
      : selectedAsset.value.contract;
  const tokenContract = new web3.eth.Contract(erc20 as any);
  const data =
    selectedAsset.value.contract === NATIVE_TOKEN_ADDRESS
      ? "0x"
      : tokenContract.methods
          .transfer(address.value, toBase(amount.value, props.network.decimals))
          .encodeABI();
  return {
    chainId: numberToHex(props.network.chainID) as `0x{string}`,
    from: props.accountInfo.selectedAccount!.address as `0x{string}`,
    value: value as `0x${string}`,
    to: toAddress as `0x${string}`,
    data: data as `0x${string}`,
  };
});
const Tx = computed(() => {
  const web3 = new Web3(props.network.node);
  const tx = new Transaction(TxInfo.value, web3);
  return tx;
});

const setTransactionFees = (tx: Transaction) => {
  return tx.getGasCosts().then(async (gasvals) => {
    const getConvertedVal = (type: GasPriceTypes) =>
      fromBase(gasvals[type], props.network.decimals);
    const nativeVal = accountAssets.value[0].price;
    gasCostValues.value = {
      [GasPriceTypes.ECONOMY]: {
        nativeValue: getConvertedVal(GasPriceTypes.ECONOMY),
        fiatValue: new BigNumber(getConvertedVal(GasPriceTypes.ECONOMY))
          .times(nativeVal!)
          .toString(),
        nativeSymbol: props.network.currencyName,
        fiatSymbol: "USD",
      },
      [GasPriceTypes.REGULAR]: {
        nativeValue: getConvertedVal(GasPriceTypes.REGULAR),
        fiatValue: new BigNumber(getConvertedVal(GasPriceTypes.REGULAR))
          .times(nativeVal!)
          .toString(),
        nativeSymbol: props.network.currencyName,
        fiatSymbol: "USD",
      },
      [GasPriceTypes.FAST]: {
        nativeValue: getConvertedVal(GasPriceTypes.FAST),
        fiatValue: new BigNumber(getConvertedVal(GasPriceTypes.FAST))
          .times(nativeVal!)
          .toString(),
        nativeSymbol: props.network.currencyName,
        fiatSymbol: "USD",
      },
      [GasPriceTypes.FASTEST]: {
        nativeValue: getConvertedVal(GasPriceTypes.FASTEST),
        fiatValue: new BigNumber(getConvertedVal(GasPriceTypes.FASTEST))
          .times(nativeVal!)
          .toString(),
        nativeSymbol: props.network.currencyName,
        fiatSymbol: "USD",
      },
    };
  });
};

const setBaseCosts = () => {
  const web3 = new Web3(props.network.node);
  const tx = new Transaction(
    {
      chainId: numberToHex(props.network.chainID) as `0x{string}`,
      from: props.accountInfo.selectedAccount!.address as `0x{string}`,
      value: "0x0",
      to: NATIVE_TOKEN_ADDRESS,
    },
    web3
  );
  setTransactionFees(tx).then(() => {
    if (isMaxSelected.value) setMaxValue();
  });
};
const fetchAssets = () => {
  return props.network
    .getAllTokens(props.accountInfo.selectedAccount!.address)
    .then((allAssets) => {
      accountAssets.value = allAssets as Erc20Token[];
<<<<<<< HEAD
      selectedAsset.value = allAssets[0];
=======
      selectedAsset.value = allAssets[0] as Erc20Token;
>>>>>>> e4d3ed12
    });
};

const sendButtonTitle = computed(() => {
  let title = "Send";
  if (parseInt(amount.value) > 0)
    title =
      "Send " +
      formatFloatingPointValue(amount.value).value +
      " " +
      selectedAsset.value?.symbol!.toUpperCase();
  if (!isSendToken.value) {
    title = "Send NFT";
  }
  return title;
});

const isInputsValid = computed<boolean>(() => {
  if (!isAddress(address.value)) return false;
  if (new BigNumber(amount.value).gt(assetMaxValue.value)) return false;
  return true;
});

watch([isInputsValid, amount, address, selectedAsset], () => {
  if (isInputsValid.value) {
    setTransactionFees(Tx.value);
  }
});

const isOpenSelectContact = ref<boolean>(false);
const isOpenSelectToken = ref<boolean>(false);

const isOpenSelectFee = ref<boolean>(false);
const isSendToken = ref(true);
const selectedNft = ref(nft);
const isOpenSelectNft = ref(false);

const close = () => {
  router.go(-1);
};

const assetMaxValue = computed(() => {
  if (selectedAsset.value.contract === NATIVE_TOKEN_ADDRESS) {
    return fromBase(
      toBN(selectedAsset.value.balance || "0")
        .sub(
          toBN(
            toBase(
              gasCostValues.value[selectedFee.value].nativeValue,
              selectedAsset.value.decimals!
            )
          )
        )
        .toString(),
      selectedAsset.value.decimals!
    );
  } else
    return fromBase(
      selectedAsset.value.balance!,
      selectedAsset.value.decimals!
    );
});
const setMaxValue = () => {
  isMaxSelected.value = true;
  amount.value = assetMaxValue.value;
};
const inputAddress = (text: string) => {
  address.value = text;
};

const toggleSelectContact = (open: boolean) => {
  isOpenSelectContact.value = open;
};

const toggleSelectToken = () => {
  isOpenSelectToken.value = !isOpenSelectToken.value;
};

const selectAccount = (account: string) => {
  address.value = account;
  isOpenSelectContact.value = false;
};

const selectToken = (token: Erc20Token) => {
  inputAmount("0");
  selectedAsset.value = token;
  isOpenSelectToken.value = false;
};

const inputAmount = (inputAmount: string) => {
  isMaxSelected.value = false;
  amount.value = inputAmount;
};

const toggleSelectFee = () => {
  isOpenSelectFee.value = !isOpenSelectToken.value;
};

const selectFee = (type: GasPriceTypes) => {
  selectedFee.value = type;
  isOpenSelectFee.value = false;
  if (isMaxSelected.value) setMaxValue();
};

const sendAction = async () => {
  const txVerifyInfo: VerifyTransactionParams = {
    TransactionData: TxInfo.value,
    toToken: {
      amount: amount.value,
      icon: selectedAsset.value.icon as string,
      symbol: selectedAsset.value.symbol || "unknown",
      valueUSD: new BigNumber(selectedAsset.value.price || "0")
        .times(amount.value)
        .toString(),
    },
    fromAddress: props.accountInfo.selectedAccount!.address,
    fromAddressName: props.accountInfo.selectedAccount!.name,
    gasFee: gasCostValues.value[selectedFee.value],
    gasPriceType: selectedFee.value,
    toAddress: address.value,
  };

  const routedRoute = router.resolve({
    name: RouterNames.verify.name,
    query: {
      id: selected,
      txData: JSON.stringify(txVerifyInfo),
    },
  });

  if (props.accountInfo.selectedAccount!.isHardware) {
    await Browser.windows.create({
      url: Browser.runtime.getURL(
        getUiPath(
          `eth-hw-verify?id=${routedRoute.query.id}&txData=${routedRoute.query.txData}`,
          ProviderName.ethereum
        )
      ),
      type: "popup",
      focused: true,
      height: 600,
      width: 460,
    });
  } else {
    router.push(routedRoute);
  }
};

const toggleSelector = (isTokenSend: boolean) => {
  isSendToken.value = isTokenSend;
};

const toggleSelectNft = (open: boolean) => {
  isOpenSelectNft.value = open;
};

const selectItem = (item: NFTItem) => {
  selectedNft.value = item;
  isOpenSelectNft.value = false;
};
</script>

<style lang="less" scoped>
@import "~@action/styles/theme.less";
@import "~@action/styles/custom-scroll.less";

.container {
  width: 100%;
  height: 600px;
  background-color: @white;
  box-shadow: 0px 0px 3px rgba(0, 0, 0, 0.16);
  margin: 0;
  box-sizing: border-box;
  position: relative;
}

.send-transaction {
  width: 100%;
  height: 100%;
  box-sizing: border-box;
  position: relative;

  &__buttons {
    position: absolute;
    left: 0;
    bottom: 0;
    padding: 0 32px 32px 32px;
    display: flex;
    justify-content: space-between;
    align-items: center;
    flex-direction: row;
    width: 100%;
    box-sizing: border-box;

    &-cancel {
      width: 170px;
    }

    &-send {
      width: 218px;
    }
  }
}
</style><|MERGE_RESOLUTION|>--- conflicted
+++ resolved
@@ -115,10 +115,6 @@
 import { GasFeeType } from "../../../../providers/ethereum/ui/types";
 import { EvmNetwork } from "../../types/evm-network";
 import { Erc20Token } from "../../types/erc20-token";
-<<<<<<< HEAD
-import { ProviderName } from "@/types/provider";
-=======
->>>>>>> e4d3ed12
 import BigNumber from "bignumber.js";
 import { defaultGasCostVals } from "../common/default-vals";
 import Transaction from "@/providers/ethereum/libs/transaction";
@@ -268,11 +264,7 @@
     .getAllTokens(props.accountInfo.selectedAccount!.address)
     .then((allAssets) => {
       accountAssets.value = allAssets as Erc20Token[];
-<<<<<<< HEAD
-      selectedAsset.value = allAssets[0];
-=======
       selectedAsset.value = allAssets[0] as Erc20Token;
->>>>>>> e4d3ed12
     });
 };
 
