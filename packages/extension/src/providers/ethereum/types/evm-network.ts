import { formatFloatingPointValue } from "@/libs/utils/number-formatter";
import { fromBase } from "@/libs/utils/units";
import { Activity } from "@/types/activity";
import { BaseNetwork } from "@/types/base-network";
import { BaseToken } from "@/types/base-token";
import { NFTCollection } from "@/types/nft";
import { AssetsType, ProviderName } from "@/types/provider";
import { NetworkNames, SignerType } from "@enkryptcom/types";
import { toChecksumAddress } from "ethereumjs-util";
import API from "../libs/api";
import createIcon from "../libs/blockies";
import { NATIVE_TOKEN_ADDRESS } from "../libs/common";

export interface EvmNetworkOptions {
  name: NetworkNames;
  name_long: string;
  homePage: string;
  blockExplorerTX: string;
  blockExplorerAddr: string;
  chainID: number;
  isTestNetwork: boolean;
  currencyName: string;
  node: string;
  icon: string;
  gradient: string;
  coingeckoID?: string;
  basePath?: string;
  NFTHandler?: (
    network: BaseNetwork,
    address: string
  ) => Promise<NFTCollection[]>;
  assetsInfoHandler?: (
    network: BaseNetwork,
    address: string
  ) => Promise<AssetsType[]>;
  tokensHandler?: (
    network: BaseNetwork,
    address: string
  ) => Promise<BaseToken[]>;
<<<<<<< HEAD
=======
  activityHandler: (
    network: BaseNetwork,
    address: string
  ) => Promise<Activity[]>;
>>>>>>> e4d3ed12
}

export class EvmNetwork extends BaseNetwork {
  public chainID: number;

  private assetsInfoHandler?: (
    network: BaseNetwork,
    address: string
  ) => Promise<AssetsType[]>;

  tokensHandler?: (
    network: BaseNetwork,
    address: string
  ) => Promise<BaseToken[]>;

  private NFTHandler?: (
    network: BaseNetwork,
    address: string
  ) => Promise<NFTCollection[]>;

<<<<<<< HEAD
=======
  private activityHandler: (
    network: BaseNetwork,
    address: string
  ) => Promise<Activity[]>;

>>>>>>> e4d3ed12
  constructor(options: EvmNetworkOptions) {
    const api = async () => {
      const api = new API(options.node);
      await api.init();
      return api;
    };

    const baseOptions = {
      signer: [SignerType.secp256k1],
      provider: ProviderName.ethereum,
      displayAddress: (address: string) => toChecksumAddress(address),
      identicon: createIcon,
      basePath: options.basePath ? options.basePath : "m/44'/60'/0'/0",
      decimals: 18,
      api,
      ...options,
    };

    super(baseOptions);

    this.chainID = options.chainID;
    this.assetsInfoHandler = options.assetsInfoHandler;
    this.tokensHandler = options.tokensHandler;
    this.NFTHandler = options.NFTHandler;
    this.activityHandler = options.activityHandler;
  }

  public getAllTokens(address: string): Promise<BaseToken[]> {
    if (this.tokensHandler) {
      return this.tokensHandler(this, address);
    }

    return Promise.resolve([]);
  }

  public async getAllTokenInfo(address: string): Promise<AssetsType[]> {
    if (this.assetsInfoHandler) {
      return this.assetsInfoHandler(this, address);
    } else {
      const api = await this.api();
      const balance = await (api as API).getBalance(address);
      const nativeAsset: AssetsType = {
        name: this.name_long,
        symbol: this.name,
        icon: this.icon,
        balance,
        balancef: formatFloatingPointValue(fromBase(balance, this.decimals))
          .value,
        balanceUSD: 0,
        balanceUSDf: "0",
        value: "0",
        valuef: "0",
        decimals: this.decimals,
        sparkline: "",
        priceChangePercentage: 0,
        contract: NATIVE_TOKEN_ADDRESS,
      };

      return [nativeAsset];
    }
  }
  public getAllActivity(address: string): Promise<Activity[]> {
    return this.activityHandler(this, address);
  }
}<|MERGE_RESOLUTION|>--- conflicted
+++ resolved
@@ -37,13 +37,10 @@
     network: BaseNetwork,
     address: string
   ) => Promise<BaseToken[]>;
-<<<<<<< HEAD
-=======
   activityHandler: (
     network: BaseNetwork,
     address: string
   ) => Promise<Activity[]>;
->>>>>>> e4d3ed12
 }
 
 export class EvmNetwork extends BaseNetwork {
@@ -64,14 +61,11 @@
     address: string
   ) => Promise<NFTCollection[]>;
 
-<<<<<<< HEAD
-=======
   private activityHandler: (
     network: BaseNetwork,
     address: string
   ) => Promise<Activity[]>;
 
->>>>>>> e4d3ed12
   constructor(options: EvmNetworkOptions) {
     const api = async () => {
       const api = new API(options.node);
