import { NetworkNames } from "@enkryptcom/types";
import { EvmNetwork, EvmNetworkOptions } from "../types/evm-network";
import tokenbalanceMew from "@/providers/ethereum/libs/assets-handlers/tokenbalance-mew";
<<<<<<< HEAD

const ethOptions: EvmNetworkOptions = {
=======
import mewNFTHandler from "@/libs/nft-handlers/mew";
import { ProviderName } from "@/types/provider";
import { NetworkNames, SignerType } from "@enkryptcom/types";
import { toChecksumAddress } from "ethereumjs-util";
import API from "../libs/api";
import createIcon from "../libs/blockies";
import { EthereumNodeType } from "../types";
const ethNode: EthereumNodeType = {
>>>>>>> 19857629
  name: NetworkNames.Ethereum,
  name_long: "Ethereum",
  homePage: "https://ethereum.org",
  blockExplorerTX: "https://etherscan.io/tx/[[txHash]]",
  blockExplorerAddr: "https://etherscan.io/address/[[address]]",
  chainID: 1,
  isTestNetwork: false,
  currencyName: "ETH",
  node: "wss://nodes.mewapi.io/ws/eth",
  icon: require("./icons/eth.svg"),
  gradient: "#8247E5",
  coingeckoID: "ethereum",
<<<<<<< HEAD
=======
  NFTHandler: mewNFTHandler,
  identicon: createIcon,
>>>>>>> 19857629
  assetsHandler: tokenbalanceMew,
};

const eth = new EvmNetwork(ethOptions);

export default eth;<|MERGE_RESOLUTION|>--- conflicted
+++ resolved
@@ -1,19 +1,9 @@
 import { NetworkNames } from "@enkryptcom/types";
 import { EvmNetwork, EvmNetworkOptions } from "../types/evm-network";
 import tokenbalanceMew from "@/providers/ethereum/libs/assets-handlers/tokenbalance-mew";
-<<<<<<< HEAD
+import mewNFTHandler from "@/libs/nft-handlers/mew";
 
 const ethOptions: EvmNetworkOptions = {
-=======
-import mewNFTHandler from "@/libs/nft-handlers/mew";
-import { ProviderName } from "@/types/provider";
-import { NetworkNames, SignerType } from "@enkryptcom/types";
-import { toChecksumAddress } from "ethereumjs-util";
-import API from "../libs/api";
-import createIcon from "../libs/blockies";
-import { EthereumNodeType } from "../types";
-const ethNode: EthereumNodeType = {
->>>>>>> 19857629
   name: NetworkNames.Ethereum,
   name_long: "Ethereum",
   homePage: "https://ethereum.org",
@@ -26,11 +16,7 @@
   icon: require("./icons/eth.svg"),
   gradient: "#8247E5",
   coingeckoID: "ethereum",
-<<<<<<< HEAD
-=======
   NFTHandler: mewNFTHandler,
-  identicon: createIcon,
->>>>>>> 19857629
   assetsHandler: tokenbalanceMew,
 };
 
