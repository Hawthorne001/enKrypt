--- conflicted
+++ resolved
@@ -21,10 +21,7 @@
   NFTHandler: mewNFTHandler,
   assetsInfoHandler,
   tokensHandler,
-<<<<<<< HEAD
-=======
   activityHandler: EtherscanActivity,
->>>>>>> e4d3ed12
 };
 
 const eth = new EvmNetwork(ethOptions);
