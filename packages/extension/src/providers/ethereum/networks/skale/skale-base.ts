--- conflicted
+++ resolved
@@ -162,17 +162,11 @@
       ).value,
       decimals: assetDecimals,
       sparkline: nativeAssetMarketData[index]
-<<<<<<< HEAD
-        ? new Sparkline(nativeAssetMarketData[index]?.sparkline_in_7d.price, 25)
-            .dataValues
-        : '',
-=======
         ? new Sparkline(
             nativeAssetMarketData[index]?.sparkline_in_24h.price,
-            25
+            25,
           ).dataValues
-        : "",
->>>>>>> cf08a216
+        : '',
       priceChangePercentage:
         nativeAssetMarketData[index]?.price_change_percentage_24h_in_currency ??
         0,
