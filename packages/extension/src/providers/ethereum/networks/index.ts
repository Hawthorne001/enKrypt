--- conflicted
+++ resolved
@@ -32,14 +32,11 @@
 import artheraNode from "./aa";
 import formTestnet from "./form-testnet";
 import artheraTestNode from "./aat";
-<<<<<<< HEAD
 import syscoinTestNode from "./tsys";
 import syscoinNode from "./sys";
 import rolluxTestNode from "./trlx";
 import rolluxNode from "./rlx";
-=======
 import cagaAnkara from "./cagaAnkara";
->>>>>>> 04aab9a1
 
 export default {
   sepolia: sepoliaNode,
@@ -85,12 +82,9 @@
   arthera: artheraNode,
   formTestnet: formTestnet,
   artheraTest: artheraTestNode,
-<<<<<<< HEAD
   syscoinTest: syscoinTestNode,
   syscoin: syscoinNode,
   rolluxTest: rolluxTestNode,
   rollux: rolluxNode,
-=======
   cagaAnkara: cagaAnkara,
->>>>>>> 04aab9a1
 };