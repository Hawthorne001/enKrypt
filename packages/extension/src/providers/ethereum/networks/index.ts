--- conflicted
+++ resolved
@@ -44,16 +44,10 @@
 import sankoNode from "./dmt";
 import degenNode from "./degen";
 import hamNode from "./ham";
-<<<<<<< HEAD
-<<<<<<< HEAD
 import zcdNode from "./zcd";
 import immutableZkevmNode from "./immutable-zkevm";
-=======
 import formaNode from "./forma";
->>>>>>> develop
-=======
 import godwokenNode from "./godwoken";
->>>>>>> 9aa19afb
 
 export default {
   sepolia: sepoliaNode,
@@ -111,11 +105,8 @@
   sanko: sankoNode,
   degen: degenNode,
   ham: hamNode,
-<<<<<<< HEAD
   zcd: zcdNode,
   immutableZkevm: immutableZkevmNode,
   forma: formaNode,
-=======
   godwoken: godwokenNode,
->>>>>>> 9aa19afb
 };