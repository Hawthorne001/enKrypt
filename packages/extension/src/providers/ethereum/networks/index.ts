import ethNode from "./eth";
import goerliNode from "./goerli";
import kovanNode from "./kov";
import ropstenNode from "./rop";
import rinkebyNode from "./rin";
import etcNode from "./etc";
import maticNode from "./matic";
import bscNode from "./bsc";
import moonbeamNode from "./glmr";
import moonriverNode from "./movr";
import karuraEvmNode from "./karura";
import okcNode from "./okc";
import shidenEvmNode from "./sdn";
import astarEvmNode from "./astr";
import optimismNode from "./op";
import cantoNode from "./canto";
<<<<<<< HEAD
import skaleEuropaNode from "./skale/europa";
import skaleBlockBrawlersNode from "./skale/blockBrawlers";
import skaleCalypsoNode from "./skale/calypso";
import skaleCryptoBladesNode from "./skale/cryptoBlades";
import skaleCryptoColosseumNode from "./skale/cryptoColosseum";
import skaleExordeNode from "./skale/exorde";
import skaleNebulaNode from "./skale/nebula";
import skaleRazorNode from "./skale/razor";
import skaleTitanNode from "./skale/titan";
=======
import rootstockNode from "./rsk";
import edgeEvmNode from "./edg";
import zkGoerliNode from "./zkgoerli";
>>>>>>> f1c9de43

export default {
  goerli: goerliNode,
  ethereum: ethNode,
  kovan: kovanNode,
  ropsten: ropstenNode,
  rinkeby: rinkebyNode,
  etc: etcNode,
  matic: maticNode,
  bsc: bscNode,
  moonbeam: moonbeamNode,
  moonriver: moonriverNode,
  karuraEvm: karuraEvmNode,
  okc: okcNode,
  shidenEvm: shidenEvmNode,
  astarEvm: astarEvmNode,
  op: optimismNode,
  canto: cantoNode,
<<<<<<< HEAD
  skaleEuropa: skaleEuropaNode,
  skaleBlockBrawlers: skaleBlockBrawlersNode,
  skaleCalypso: skaleCalypsoNode,
  skaleCryptoBlades: skaleCryptoBladesNode,
  skaleCryptoColosseum: skaleCryptoColosseumNode,
  skaleExorde: skaleExordeNode,
  skaleNebula: skaleNebulaNode,
  skaleRazor: skaleRazorNode,
  skaleTitan: skaleTitanNode,
=======
  rootstock: rootstockNode,
  edgeEvm: edgeEvmNode,
  zkGoerli: zkGoerliNode,
>>>>>>> f1c9de43
};<|MERGE_RESOLUTION|>--- conflicted
+++ resolved
@@ -14,7 +14,9 @@
 import astarEvmNode from "./astr";
 import optimismNode from "./op";
 import cantoNode from "./canto";
-<<<<<<< HEAD
+import rootstockNode from "./rsk";
+import edgeEvmNode from "./edg";
+import zkGoerliNode from "./zkgoerli";
 import skaleEuropaNode from "./skale/europa";
 import skaleBlockBrawlersNode from "./skale/blockBrawlers";
 import skaleCalypsoNode from "./skale/calypso";
@@ -24,11 +26,6 @@
 import skaleNebulaNode from "./skale/nebula";
 import skaleRazorNode from "./skale/razor";
 import skaleTitanNode from "./skale/titan";
-=======
-import rootstockNode from "./rsk";
-import edgeEvmNode from "./edg";
-import zkGoerliNode from "./zkgoerli";
->>>>>>> f1c9de43
 
 export default {
   goerli: goerliNode,
@@ -47,7 +44,9 @@
   astarEvm: astarEvmNode,
   op: optimismNode,
   canto: cantoNode,
-<<<<<<< HEAD
+  rootstock: rootstockNode,
+  edgeEvm: edgeEvmNode,
+  zkGoerli: zkGoerliNode,
   skaleEuropa: skaleEuropaNode,
   skaleBlockBrawlers: skaleBlockBrawlersNode,
   skaleCalypso: skaleCalypsoNode,
@@ -57,9 +56,4 @@
   skaleNebula: skaleNebulaNode,
   skaleRazor: skaleRazorNode,
   skaleTitan: skaleTitanNode,
-=======
-  rootstock: rootstockNode,
-  edgeEvm: edgeEvmNode,
-  zkGoerli: zkGoerliNode,
->>>>>>> f1c9de43
 };