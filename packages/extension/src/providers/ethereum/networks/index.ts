import ethNode from "./eth";
import goerliNode from "./goerli";
import kovanNode from "./kov";
import ropstenNode from "./rop";
import rinkebyNode from "./rin";
import etcNode from "./etc";
import maticNode from "./matic";
import bscNode from "./bsc";
import moonbeamNode from "./glmr";
import moonriverNode from "./movr";
import karuraEvmNode from "./karura";
import okcNode from "./okc";
import shidenEvmNode from "./sdn";
import astarEvmNode from "./astr";
import optimismNode from "./op";
import cantoNode from "./canto";
import rootstockNode from "./rsk";
import edgeEvmNode from "./edg";
import zkGoerliNode from "./zkgoerli";
<<<<<<< HEAD
import * as skale from "./skale";
=======
import zkSyncNode from "./zksync";
>>>>>>> 36813776

export default {
  goerli: goerliNode,
  ethereum: ethNode,
  kovan: kovanNode,
  ropsten: ropstenNode,
  rinkeby: rinkebyNode,
  etc: etcNode,
  matic: maticNode,
  bsc: bscNode,
  moonbeam: moonbeamNode,
  moonriver: moonriverNode,
  karuraEvm: karuraEvmNode,
  okc: okcNode,
  shidenEvm: shidenEvmNode,
  astarEvm: astarEvmNode,
  op: optimismNode,
  canto: cantoNode,
  rootstock: rootstockNode,
  edgeEvm: edgeEvmNode,
  zkGoerli: zkGoerliNode,
<<<<<<< HEAD
  skaleEuropa: skale.europaNode,
  skaleBlockBrawlers: skale.blockBrawlersNode,
  skaleCalypso: skale.calypsoNode,
  skaleCryptoBlades: skale.cryptoBladesNode,
  skaleCryptoColosseum: skale.cryptoColosseumNode,
  skaleExorde: skale.exordeNode,
  skaleNebula: skale.nebulaNode,
  skaleRazor: skale.razorNode,
  skaleTitan: skale.titanNode,
  skaleChaos: skale.chaosNode,
=======
  zkSync: zkSyncNode,
>>>>>>> 36813776
};<|MERGE_RESOLUTION|>--- conflicted
+++ resolved
@@ -17,11 +17,8 @@
 import rootstockNode from "./rsk";
 import edgeEvmNode from "./edg";
 import zkGoerliNode from "./zkgoerli";
-<<<<<<< HEAD
+import zkSyncNode from "./zksync";
 import * as skale from "./skale";
-=======
-import zkSyncNode from "./zksync";
->>>>>>> 36813776
 
 export default {
   goerli: goerliNode,
@@ -43,7 +40,7 @@
   rootstock: rootstockNode,
   edgeEvm: edgeEvmNode,
   zkGoerli: zkGoerliNode,
-<<<<<<< HEAD
+  zkSync: zkSyncNode,
   skaleEuropa: skale.europaNode,
   skaleBlockBrawlers: skale.blockBrawlersNode,
   skaleCalypso: skale.calypsoNode,
@@ -54,7 +51,4 @@
   skaleRazor: skale.razorNode,
   skaleTitan: skale.titanNode,
   skaleChaos: skale.chaosNode,
-=======
-  zkSync: zkSyncNode,
->>>>>>> 36813776
 };