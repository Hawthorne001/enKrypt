--- conflicted
+++ resolved
@@ -78,11 +78,8 @@
 import unitZeroTestnet from './unitzero-testnet';
 import conflux from './conflux';
 import hemi from './hemi';
-<<<<<<< HEAD
 import coredao from './coredao';
-=======
 import appLayerTestnet from './applayer-testnet';
->>>>>>> 253c86e0
 
 export default {
   sepolia: sepoliaNode,
@@ -174,9 +171,6 @@
   unitZeroTestnet: unitZeroTestnet,
   conflux: conflux,
   hemi: hemi,
-<<<<<<< HEAD
   coredao: coredao,
-=======
   appLayerTestnet: appLayerTestnet,
->>>>>>> 253c86e0
 };