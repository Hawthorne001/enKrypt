import ethNode from "./eth";
import goerliNode from "./goerli";
import kovanNode from "./kov";
import ropstenNode from "./rop";
import rinkebyNode from "./rin";
import etcNode from "./etc";
import maticNode from "./matic";
import bscNode from "./bsc";
import moonbeamNode from "./glmr";
import moonriverNode from "./movr";
import karuraEvmNode from "./karura";
import okcNode from "./okc";
import shidenEvmNode from "./sdn";
import astarEvmNode from "./astr";
import optimismNode from "./op";
import cantoNode from "./canto";
import rootstockNode from "./rsk";
import edgeEvmNode from "./edg";
import zkGoerliNode from "./zkgoerli";
<<<<<<< HEAD
import tomoNode from "./tomo";
=======
import zkSyncNode from "./zksync";
import * as skale from "./skale";
>>>>>>> 3819c9cd

export default {
  goerli: goerliNode,
  ethereum: ethNode,
  kovan: kovanNode,
  ropsten: ropstenNode,
  rinkeby: rinkebyNode,
  etc: etcNode,
  matic: maticNode,
  bsc: bscNode,
  moonbeam: moonbeamNode,
  moonriver: moonriverNode,
  karuraEvm: karuraEvmNode,
  okc: okcNode,
  shidenEvm: shidenEvmNode,
  astarEvm: astarEvmNode,
  op: optimismNode,
  canto: cantoNode,
  rootstock: rootstockNode,
  edgeEvm: edgeEvmNode,
  zkGoerli: zkGoerliNode,
<<<<<<< HEAD
  tomo: tomoNode,
=======
  zkSync: zkSyncNode,
  skaleEuropa: skale.europaNode,
  skaleBlockBrawlers: skale.blockBrawlersNode,
  skaleCalypso: skale.calypsoNode,
  skaleCryptoBlades: skale.cryptoBladesNode,
  skaleCryptoColosseum: skale.cryptoColosseumNode,
  skaleExorde: skale.exordeNode,
  skaleNebula: skale.nebulaNode,
  skaleRazor: skale.razorNode,
  skaleTitan: skale.titanNode,
  skaleChaos: skale.chaosNode,
>>>>>>> 3819c9cd
};<|MERGE_RESOLUTION|>--- conflicted
+++ resolved
@@ -17,12 +17,9 @@
 import rootstockNode from "./rsk";
 import edgeEvmNode from "./edg";
 import zkGoerliNode from "./zkgoerli";
-<<<<<<< HEAD
 import tomoNode from "./tomo";
-=======
 import zkSyncNode from "./zksync";
 import * as skale from "./skale";
->>>>>>> 3819c9cd
 
 export default {
   goerli: goerliNode,
@@ -44,9 +41,7 @@
   rootstock: rootstockNode,
   edgeEvm: edgeEvmNode,
   zkGoerli: zkGoerliNode,
-<<<<<<< HEAD
   tomo: tomoNode,
-=======
   zkSync: zkSyncNode,
   skaleEuropa: skale.europaNode,
   skaleBlockBrawlers: skale.blockBrawlersNode,
@@ -58,5 +53,4 @@
   skaleRazor: skale.razorNode,
   skaleTitan: skale.titanNode,
   skaleChaos: skale.chaosNode,
->>>>>>> 3819c9cd
 };