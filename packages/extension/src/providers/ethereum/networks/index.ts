--- conflicted
+++ resolved
@@ -63,16 +63,13 @@
 import bitrockNode from './bitrock';
 import fraxtalNode from './fraxtal';
 import _5ireNode from './5ire';
-<<<<<<< HEAD
 import beraNode from './bera';
 import storyNode from './story';
 import gravityNode from './gravity';
 import unichainNode from './unichain';
 import abstractNode from './abstract';
 import inkNode from './inkonchain';
-=======
 import taraxa from './taraxa';
->>>>>>> 06e7b59a
 
 export default {
   sepolia: sepoliaNode,
@@ -155,5 +152,5 @@
   gravity: gravityNode,
   unichain: unichainNode,
   abstract: abstractNode,
-  ink: inkNode
+  ink: inkNode,
 };