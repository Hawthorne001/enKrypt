import ethNode from "./eth";
import goerliNode from "./goerli";
import kovanNode from "./kov";
import ropstenNode from "./rop";
import rinkebyNode from "./rin";
import etcNode from "./etc";
import maticNode from "./matic";
import bscNode from "./bsc";
import moonbeamNode from "./moonbeam";
import moonriverNode from "./moonriver";
import karuraEvmNode from "./karura";
import okcNode from "./okc";
import shidenEvmNode from "./sdn";
import astarEvmNode from "./astr";
<<<<<<< HEAD
import optimismNode from "./op";
=======
import cantoNode from "./canto";
>>>>>>> 01d84f79

export default {
  goerli: goerliNode,
  ethereum: ethNode,
  kovan: kovanNode,
  ropsten: ropstenNode,
  rinkeby: rinkebyNode,
  etc: etcNode,
  matic: maticNode,
  bsc: bscNode,
  moonbeam: moonbeamNode,
  moonriver: moonriverNode,
  karuraEvm: karuraEvmNode,
  okc: okcNode,
  shidenEvm: shidenEvmNode,
  astarEvm: astarEvmNode,
<<<<<<< HEAD
  op: optimismNode,
=======
  canto: cantoNode,
>>>>>>> 01d84f79
};<|MERGE_RESOLUTION|>--- conflicted
+++ resolved
@@ -12,11 +12,8 @@
 import okcNode from "./okc";
 import shidenEvmNode from "./sdn";
 import astarEvmNode from "./astr";
-<<<<<<< HEAD
 import optimismNode from "./op";
-=======
 import cantoNode from "./canto";
->>>>>>> 01d84f79
 
 export default {
   goerli: goerliNode,
@@ -33,9 +30,6 @@
   okc: okcNode,
   shidenEvm: shidenEvmNode,
   astarEvm: astarEvmNode,
-<<<<<<< HEAD
   op: optimismNode,
-=======
   canto: cantoNode,
->>>>>>> 01d84f79
 };