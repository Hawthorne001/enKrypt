--- conflicted
+++ resolved
@@ -20,15 +20,12 @@
 import zkSyncNode from "./zksync";
 import arbNode from "./arb";
 import * as skale from "./skale";
-<<<<<<< HEAD
 import ontEVMNode from "./ontevm";
-=======
 import gnoNode from "./gno";
 import avaxNode from "./avax";
 import ftmNode from "./ftm";
 import klayNode from "./klay";
 import auroraNode from "./aurora";
->>>>>>> ac399d2c
 
 export default {
   goerli: goerliNode,
@@ -61,14 +58,11 @@
   skaleRazor: skale.razorNode,
   skaleTitan: skale.titanNode,
   skaleChaos: skale.chaosNode,
-<<<<<<< HEAD
   ontEVM:ontEVMNode,
-=======
   arbitrum: arbNode,
   gnosis: gnoNode,
   avax: avaxNode,
   fantom: ftmNode,
   klaytn: klayNode,
   aurora: auroraNode,
->>>>>>> ac399d2c
 };