--- conflicted
+++ resolved
@@ -2,10 +2,7 @@
 import { EvmNetwork, EvmNetworkOptions } from "../types/evm-network";
 import assetsInfoHandler from "@/providers/ethereum/libs/assets-handlers/assetinfo-mew";
 import tokensHandler from "@/providers/ethereum/libs/assets-handlers/token-mew";
-<<<<<<< HEAD
-=======
 import { EtherscanActivity } from "../libs/activity-handlers";
->>>>>>> e4d3ed12
 
 const bscOptions: EvmNetworkOptions = {
   name: NetworkNames.Binance,
@@ -23,10 +20,7 @@
   basePath: "m/44'/714'",
   assetsInfoHandler,
   tokensHandler,
-<<<<<<< HEAD
-=======
   activityHandler: EtherscanActivity,
->>>>>>> e4d3ed12
 };
 
 const bsc = new EvmNetwork(bscOptions);
