import acaNode from "./acala/acala";
import dotNode from "./polkadot";
import ksmNode from "./kusama";
import karNode from "./acala/karura";
import wndNode from "./westend";
import astrNode from "./astar/astar";
import sdnNode from "./astar/shiden";
import bncNode from "./bifrost/polkadot";
import bncKusamaNode from "./bifrost/kusama";
import edgNode from "./edgeware";
<<<<<<< HEAD
import varaNode from "./vara";
=======
import opalNode from "./unique/opal";
import quartzNode from "./unique/quartz";
import uniqueNode from "./unique/unique";
import penNode from "./pendulum/pendulum";
import ampeNode from "./pendulum/amplitude";
>>>>>>> 9d09517e

export default {
  acala: acaNode,
  karura: karNode,
  polkadot: dotNode,
  kusama: ksmNode,
  westend: wndNode,
  astar: astrNode,
  shiden: sdnNode,
  bifrost: bncNode,
  bifrostKusama: bncKusamaNode,
  edgeware: edgNode,
<<<<<<< HEAD
  vara: varaNode,
=======
  opal: opalNode,
  quartz: quartzNode,
  unique: uniqueNode,
  pendulum: penNode,
  amplitude: ampeNode,
  // interlay: interlayNode,
  // kintsugi: kintsugiNode,
>>>>>>> 9d09517e
};<|MERGE_RESOLUTION|>--- conflicted
+++ resolved
@@ -8,15 +8,12 @@
 import bncNode from "./bifrost/polkadot";
 import bncKusamaNode from "./bifrost/kusama";
 import edgNode from "./edgeware";
-<<<<<<< HEAD
-import varaNode from "./vara";
-=======
 import opalNode from "./unique/opal";
 import quartzNode from "./unique/quartz";
 import uniqueNode from "./unique/unique";
 import penNode from "./pendulum/pendulum";
 import ampeNode from "./pendulum/amplitude";
->>>>>>> 9d09517e
+import varaNode from "./vara";
 
 export default {
   acala: acaNode,
@@ -29,15 +26,12 @@
   bifrost: bncNode,
   bifrostKusama: bncKusamaNode,
   edgeware: edgNode,
-<<<<<<< HEAD
-  vara: varaNode,
-=======
   opal: opalNode,
   quartz: quartzNode,
   unique: uniqueNode,
   pendulum: penNode,
   amplitude: ampeNode,
+  vara: varaNode,
   // interlay: interlayNode,
   // kintsugi: kintsugiNode,
->>>>>>> 9d09517e
 };