<<<<<<< HEAD
import { NetworkNames } from "@enkryptcom/types";
import ormlAssetHandler from "./libs/assetinfo-orml";
=======
import { CoingeckoPlatform, NetworkNames } from "@enkryptcom/types";
>>>>>>> 28273d19
import assets from "./assets/acala-assets";
import {
  SubstrateNetwork,
  SubstrateNetworkOptions,
} from "../../types/substrate-network";
import { subscanActivity } from "../../libs/activity-handlers";
import wrapActivityHandler from "@/libs/activity-state/wrap-activity-handler";
import { toBN } from "web3-utils";

const acalaOptions: SubstrateNetworkOptions = {
  name: NetworkNames.Acala,
  name_long: "Acala",
  homePage: "https://acala.network/",
  blockExplorerTX: "https://acala.subscan.io/extrinsic/[[txHash]]",
  blockExplorerAddr: "https://acala.subscan.io/account/[[address]]",
  isTestNetwork: false,
  currencyName: "ACA",
  icon: require("../icons/acala.svg"),
  decimals: 12,
  prefix: 12,
  gradient:
    "linear-gradient(326.87deg, #645AFF 12.53%, #E40C5B 50.89%, #FF4C3B 89.24%)",
  node: "wss://acala-rpc-1.aca-api.network/",
  coingeckoID: "acala",
  coingeckoPlatform: CoingeckoPlatform.Acala,
  genesisHash:
    "0xfc41b9bd8ef8fe53d58c7ea67c794c7ec9a73daf05e6d54b14ff6342c99ba64c",
  activityHandler: wrapActivityHandler(subscanActivity),
  assetHandler: ormlAssetHandler,
  knownTokens: assets,
  existentialDeposit: toBN("100000000000"),
};

const acala = new SubstrateNetwork(acalaOptions);

export default acala;<|MERGE_RESOLUTION|>--- conflicted
+++ resolved
@@ -1,9 +1,5 @@
-<<<<<<< HEAD
-import { NetworkNames } from "@enkryptcom/types";
 import ormlAssetHandler from "./libs/assetinfo-orml";
-=======
 import { CoingeckoPlatform, NetworkNames } from "@enkryptcom/types";
->>>>>>> 28273d19
 import assets from "./assets/acala-assets";
 import {
   SubstrateNetwork,
