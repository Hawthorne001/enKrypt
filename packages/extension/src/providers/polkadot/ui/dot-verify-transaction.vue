<template>
  <div class="provider-verify-transaction">
    <sign-logo
      color="#E6007A"
      class="provider-verify-transaction__logo"
    ></sign-logo>
    <div class="provider-verify-transaction__network">
      <img
        :src="network ? network.icon : '@/ui/action/icons/raw/polkadot.png'"
      />
      <p>{{ network ? network.name_long : "" }}</p>
    </div>
    <h2>Verify transaction</h2>

    <custom-scrollbar
      ref="providerVerifyTransactionScrollRef"
      class="provider-verify-transaction__scroll-area"
      :settings="ScrollSettings"
    >
      <div class="provider-verify-transaction__block">
        <div class="provider-verify-transaction__account">
          <img
            :src="
              account
                ? createIcon(account.address)
                : '@/ui/action/icons/raw/account.png'
            "
          />
          <div class="provider-verify-transaction__account-info">
            <h4>{{ account?.name }}</h4>
            <div>
              <p v-if="userBalance">
                {{ formatBalance(userBalance.balance) }}
                <span> {{ userBalance.symbol }} </span>
              </p>
              <p v-else>~</p>
              <p>
                {{ $filters.replaceWithEllipsis(account?.address, 4, 4) }}
              </p>
            </div>
          </div>
        </div>
      </div>
      <div v-if="!networkIsUnknown" class="provider-verify-transaction__block">
        <div class="provider-verify-transaction__info">
          <img
            :src="network ? network.icon : '@/ui/action/icons/raw/polkadot.png'"
          />
          <div class="provider-verify-transaction__info-info">
            <h4>{{ network ? network.name_long : "Loading.." }}</h4>
            <p>
              {{ options.url }}
            </p>
          </div>
        </div>
      </div>

      <component :is="txView" v-bind="txViewProps" />

      <p v-if="!networkIsUnknown">
        Fee: {{ txFee ? `${formatBalance(txFee)}` : "~" }}
      </p>

      <best-offer-error
        v-if="insufficientBalance"
        :not-enought-verify="true"
      ></best-offer-error>

      <div class="provider-verify-transaction__data">
        <a
          class="provider-verify-transaction__data-link"
          :class="{ open: isOpenData }"
          @click="toggleData"
          ><span>Show data</span> <right-chevron
        /></a>

        <div v-show="isOpenData" class="provider-verify-transaction__data-text">
          <div v-if="callData">
            <p>
              Call:
              {{
                callData.method
                  ? `${callData.section}.${callData.method}`
                  : "Loading"
              }}
            </p>
            <p>Parameters:</p>
            <li
              v-for="(item, index) in Object.keys(callData.args ?? {})"
              :key="index"
            >
              {{ `${item}: ${JSON.stringify(callData.args[item])}` }}
            </li>
          </div>
          <div v-else>
            <p>Loading</p>
          </div>
        </div>
      </div>
    </custom-scrollbar>

    <transaction-fee-view
      :show-fees="isOpenSelectFee"
      :close="toggleSelectFee"
      :select-fee="selectFee"
      :selected="fee.price.speed"
      :is-header="true"
    ></transaction-fee-view>

    <div
      class="provider-verify-transaction__buttons"
      :class="{ border: isHasScroll() }"
    >
      <div class="provider-verify-transaction__buttons-cancel">
        <base-button title="Decline" :click="deny" :no-background="true" />
      </div>
      <div class="provider-verify-transaction__buttons-send">
        <base-button title="Sign" :click="approve" />
      </div>
    </div>
  </div>
</template>

<script setup lang="ts">
import { ref, watch } from "vue";
import { base64Decode } from "@polkadot/util-crypto";
import SignLogo from "@action/icons/common/sign-logo.vue";
import RightChevron from "@action/icons/common/right-chevron.vue";
import BaseButton from "@action/components/base-button/index.vue";
import TransactionFeeView from "@action/views/transaction-fee/index.vue";
import { TransactionFee } from "@action/types/fee";
import { recommendedFee } from "@action/types/mock";
import CustomScrollbar from "@action/components/custom-scrollbar/index.vue";
import BestOfferError from "@action/views/swap-best-offer/components/swap-best-offer-block/components/best-offer-error.vue";
<<<<<<< HEAD

=======
import AlertIcon from "@action/icons/send/alert-icon.vue";
import ScrollSettings from "@/libs/utils/scroll-settings";
>>>>>>> 3cdd52f9
import { KeyRecord } from "@enkryptcom/types";
import { getCustomError, getError } from "@/libs/error";
import { ErrorCodes } from "@/providers/ethereum/types";
import { WindowPromiseHandler } from "@/libs/window-promise";
import { InternalMethods } from "@/types/messenger";
import { TypeRegistry, Metadata } from "@polkadot/types";
import { SignerPayloadJSON } from "@polkadot/types/types";
import { signPayload } from "../libs/signing-utils";
import MetadataStorage from "../libs/metadata-storage";
import { CallData } from "./types";
import { getAllNetworks } from "@/libs/utils/networks";
import { SubstrateNetwork } from "../types/substrate-network";
import { BaseNetwork } from "@/types/base-network";
import BlindVerifyView from "./custom-views/blind-approvetx.vue";
import { polkadotEncodeAddress } from "@enkryptcom/utils";
import { getViewAndProps } from "./custom-views";
import PublicKeyRing from "@/libs/keyring/public-keyring";
import SubstrateAPI from "../libs/api";
import BigNumber from "bignumber.js";
import { FrameSystemAccountInfo } from "@acala-network/types/interfaces/types-lookup";
import createIcon from "../libs/blockies";

const { PromiseResolve, options, Request, sendToBackground } =
  WindowPromiseHandler();

const isOpenSelectFee = ref(false);
const fee = ref(recommendedFee);
const providerVerifyTransactionScrollRef = ref(null);
const isOpenData = ref(false);
const callData = ref<CallData>();
const network = ref<BaseNetwork | undefined>();
const networkIsUnknown = ref(false);
const txView = ref<any>(BlindVerifyView);
const account = ref<KeyRecord>();
const txFee = ref<BigNumber>();
const userBalance = ref<{ balance: BigNumber; symbol: string }>();
const insufficientBalance = ref(false);

const metadataStorage = new MetadataStorage();

const txViewProps = ref({});

const keyring = new PublicKeyRing();

const setAccount = async (address: string) => {
  const savedAccount = await keyring.getAccount(
    polkadotEncodeAddress(address, 42)
  );

  if (network.value) {
    savedAccount.address = polkadotEncodeAddress(
      savedAccount.address,
      (network.value as SubstrateNetwork).prefix
    );
  }

  account.value = savedAccount;
};

const setCallData = (reqPayload: SignerPayloadJSON, metaCalls: string) => {
  const registry = new TypeRegistry();
  registry.setMetadata(new Metadata(registry, base64Decode(metaCalls)));
  registry.setSignedExtensions(reqPayload.signedExtensions);

  const data = registry.createType("Call", reqPayload.method).toHuman();

  callData.value = {
    method: data.method as string,
    section: data.section as string,
    args: data.args,
  };
};

const setViewAndProps = (network: BaseNetwork) => {
  if (network && callData.value) {
    const fullMethod = `${callData.value.section}.${callData.value.method}`;
    const [view, viewProps] = getViewAndProps(
      network as SubstrateNetwork,
      fullMethod,
      callData.value.args
    );

    txViewProps.value = viewProps;
    txView.value = view;
  }
};

const setBalanceAndFees = (
  network: BaseNetwork,
  payload: SignerPayloadJSON,
  metaCalls: string
) => {
  const registry = new TypeRegistry();
  registry.setMetadata(new Metadata(registry, base64Decode(metaCalls)));
  registry.setSignedExtensions(payload.signedExtensions);

  const extrinsic = registry.createType("Extrinsic", payload, {
    version: payload.version,
  });

  (network.api() as Promise<SubstrateAPI>).then((api) => {
    api.api
      .tx(extrinsic)
      .paymentInfo(payload.address, { era: 0 })
      .then((info) => {
        const { partialFee } = info.toJSON();
        txFee.value = new BigNumber(partialFee as string | number);
      });
    api.api.query.system.account(payload.address).then((accountInfo) => {
      const { data } =
        accountInfo.toJSON() as unknown as FrameSystemAccountInfo;
      const balance = {
        balance: new BigNumber(data.free.toString()),
        symbol: network.name,
      };
      userBalance.value = balance;
    });
  });
};

const formatBalance = (balance: BigNumber): string => {
  if (network.value) {
    return balance.div(new BigNumber(10 ** network.value.decimals)).toString();
  }

  return "~";
};

watch([txFee, userBalance], () => {
  if (txFee.value && userBalance.value) {
    if (userBalance.value.balance.lt(txFee.value)) {
      insufficientBalance.value = true;
    }
  }
});

watch(Request, async () => {
  if (Request.value.params && Request.value.params.length >= 2) {
    const reqPayload = Request.value.params[0] as SignerPayloadJSON;
    const targetNetwork = getAllNetworks().find(
      (network) =>
        (network as SubstrateNetwork).genesisHash === reqPayload.genesisHash
    );

    if (targetNetwork) {
      network.value = targetNetwork;
    } else {
      networkIsUnknown.value = true;
    }

    setAccount(reqPayload.address);
    const metadata = await metadataStorage.getMetadata(reqPayload.genesisHash);

    if (metadata && metadata.metaCalls) {
      setCallData(reqPayload, metadata.metaCalls);

      if (targetNetwork && callData.value) {
        setViewAndProps(targetNetwork);
        setBalanceAndFees(targetNetwork, reqPayload, metadata.metaCalls);
      }
    }
  }
});

defineExpose({ providerVerifyTransactionScrollRef });

const toggleSelectFee = (open: boolean) => {
  isOpenSelectFee.value = open;
};
const selectFee = (option: TransactionFee) => {
  fee.value = option;
  isOpenSelectFee.value = false;
};
const isHasScroll = () => {
  if (providerVerifyTransactionScrollRef.value) {
    return (
      providerVerifyTransactionScrollRef.value as HTMLElement
    ).classList.contains("ps--active-y");
  }

  return false;
};
const toggleData = () => {
  isOpenData.value = !isOpenData.value;
};
const approve = () => {
  if (!Request.value.params || Request.value.params.length < 2) {
    return PromiseResolve.value({ error: getCustomError("No params") });
  }

  const registry = new TypeRegistry();
  const reqPayload = Request.value.params[0] as SignerPayloadJSON;
  registry.setSignedExtensions(reqPayload.signedExtensions);
  const extType = registry.createType("ExtrinsicPayload", reqPayload, {
    version: reqPayload.version,
  });
  const signMsg = signPayload(extType);

  const account = Request.value.params[1] as KeyRecord;
  sendToBackground({
    method: InternalMethods.sign,
    params: [signMsg, account],
  }).then((res) => {
    if (res.error) {
      PromiseResolve.value(res);
    } else {
      PromiseResolve.value({
        result: JSON.stringify(res.result),
      });
    }
  });
};
const deny = () => {
  PromiseResolve.value({
    error: getError(ErrorCodes.userRejected),
  });
};
</script>

<style lang="less">
@import "~@action/styles/theme.less";
@import "./styles/verify-transaction.less";
</style><|MERGE_RESOLUTION|>--- conflicted
+++ resolved
@@ -15,7 +15,6 @@
     <custom-scrollbar
       ref="providerVerifyTransactionScrollRef"
       class="provider-verify-transaction__scroll-area"
-      :settings="ScrollSettings"
     >
       <div class="provider-verify-transaction__block">
         <div class="provider-verify-transaction__account">
@@ -49,7 +48,7 @@
           <div class="provider-verify-transaction__info-info">
             <h4>{{ network ? network.name_long : "Loading.." }}</h4>
             <p>
-              {{ options.url }}
+              {{ Options.url }}
             </p>
           </div>
         </div>
@@ -122,7 +121,7 @@
 </template>
 
 <script setup lang="ts">
-import { ref, watch } from "vue";
+import { onBeforeMount, ref, watch } from "vue";
 import { base64Decode } from "@polkadot/util-crypto";
 import SignLogo from "@action/icons/common/sign-logo.vue";
 import RightChevron from "@action/icons/common/right-chevron.vue";
@@ -132,12 +131,7 @@
 import { recommendedFee } from "@action/types/mock";
 import CustomScrollbar from "@action/components/custom-scrollbar/index.vue";
 import BestOfferError from "@action/views/swap-best-offer/components/swap-best-offer-block/components/best-offer-error.vue";
-<<<<<<< HEAD
-
-=======
-import AlertIcon from "@action/icons/send/alert-icon.vue";
-import ScrollSettings from "@/libs/utils/scroll-settings";
->>>>>>> 3cdd52f9
+
 import { KeyRecord } from "@enkryptcom/types";
 import { getCustomError, getError } from "@/libs/error";
 import { ErrorCodes } from "@/providers/ethereum/types";
@@ -159,9 +153,9 @@
 import BigNumber from "bignumber.js";
 import { FrameSystemAccountInfo } from "@acala-network/types/interfaces/types-lookup";
 import createIcon from "../libs/blockies";
-
-const { PromiseResolve, options, Request, sendToBackground } =
-  WindowPromiseHandler();
+import { ProviderRequestOptions } from "@/types/provider";
+
+const windowPromise = WindowPromiseHandler(0);
 
 const isOpenSelectFee = ref(false);
 const fee = ref(recommendedFee);
@@ -175,12 +169,49 @@
 const txFee = ref<BigNumber>();
 const userBalance = ref<{ balance: BigNumber; symbol: string }>();
 const insufficientBalance = ref(false);
+const Options = ref<ProviderRequestOptions>({
+  domain: "",
+  faviconURL: "",
+  title: "",
+  url: "",
+});
 
 const metadataStorage = new MetadataStorage();
 
 const txViewProps = ref({});
 
 const keyring = new PublicKeyRing();
+
+onBeforeMount(async () => {
+  const { Request, options } = await windowPromise;
+  Options.value = options;
+
+  if (Request.value.params && Request.value.params.length >= 2) {
+    const reqPayload = Request.value.params[0] as SignerPayloadJSON;
+    const targetNetwork = getAllNetworks().find(
+      (network) =>
+        (network as SubstrateNetwork).genesisHash === reqPayload.genesisHash
+    );
+
+    if (targetNetwork) {
+      network.value = targetNetwork;
+    } else {
+      networkIsUnknown.value = true;
+    }
+
+    setAccount(reqPayload.address);
+    const metadata = await metadataStorage.getMetadata(reqPayload.genesisHash);
+
+    if (metadata && metadata.metaCalls) {
+      setCallData(reqPayload, metadata.metaCalls);
+
+      if (targetNetwork && callData.value) {
+        setViewAndProps(targetNetwork);
+        setBalanceAndFees(targetNetwork, reqPayload, metadata.metaCalls);
+      }
+    }
+  }
+});
 
 const setAccount = async (address: string) => {
   const savedAccount = await keyring.getAccount(
@@ -274,34 +305,6 @@
   }
 });
 
-watch(Request, async () => {
-  if (Request.value.params && Request.value.params.length >= 2) {
-    const reqPayload = Request.value.params[0] as SignerPayloadJSON;
-    const targetNetwork = getAllNetworks().find(
-      (network) =>
-        (network as SubstrateNetwork).genesisHash === reqPayload.genesisHash
-    );
-
-    if (targetNetwork) {
-      network.value = targetNetwork;
-    } else {
-      networkIsUnknown.value = true;
-    }
-
-    setAccount(reqPayload.address);
-    const metadata = await metadataStorage.getMetadata(reqPayload.genesisHash);
-
-    if (metadata && metadata.metaCalls) {
-      setCallData(reqPayload, metadata.metaCalls);
-
-      if (targetNetwork && callData.value) {
-        setViewAndProps(targetNetwork);
-        setBalanceAndFees(targetNetwork, reqPayload, metadata.metaCalls);
-      }
-    }
-  }
-});
-
 defineExpose({ providerVerifyTransactionScrollRef });
 
 const toggleSelectFee = (open: boolean) => {
@@ -323,9 +326,10 @@
 const toggleData = () => {
   isOpenData.value = !isOpenData.value;
 };
-const approve = () => {
+const approve = async () => {
+  const { Request, sendToBackground, Resolve } = await windowPromise;
   if (!Request.value.params || Request.value.params.length < 2) {
-    return PromiseResolve.value({ error: getCustomError("No params") });
+    return Resolve.value({ error: getCustomError("No params") });
   }
 
   const registry = new TypeRegistry();
@@ -342,16 +346,17 @@
     params: [signMsg, account],
   }).then((res) => {
     if (res.error) {
-      PromiseResolve.value(res);
+      Resolve.value(res);
     } else {
-      PromiseResolve.value({
+      Resolve.value({
         result: JSON.stringify(res.result),
       });
     }
   });
 };
-const deny = () => {
-  PromiseResolve.value({
+const deny = async () => {
+  const { Resolve } = await windowPromise;
+  Resolve.value({
     error: getError(ErrorCodes.userRejected),
   });
 };
