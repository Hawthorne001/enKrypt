<template>
  <div class="container">
    <div v-if="!!selectedNetwork" class="verify-transaction">
      <div class="verify-transaction__header">
        <h3>Verify Transaction</h3>
        <a class="verify-transaction__close" @click="close">
          <close-icon />
        </a>
      </div>

      <p class="verify-transaction__description">
        Double check the information and confirm transaction
      </p>
      <div class="verify-transaction__info">
        <verify-transaction-network
          :network="network"
        ></verify-transaction-network>
        <verify-transaction-account
          :name="txData.fromAddressName"
          :address="network.displayAddress(txData.fromAddress)"
          :from="true"
          :network="network"
        ></verify-transaction-account>
        <verify-transaction-account
          :address="network.displayAddress(txData.toAddress)"
          :network="network"
        ></verify-transaction-account>
        <verify-transaction-amount v-if="!isNft" :token="txData.toToken">
        </verify-transaction-amount>
        <verify-transaction-nft
          v-if="isNft"
          :item="nft"
        ></verify-transaction-nft>
        <verify-transaction-fee :fee="txData.txFee"></verify-transaction-fee>
      </div>

      <div class="verify-transaction__buttons">
        <div class="verify-transaction__buttons-cancel">
          <base-button
            title="Back"
            :click="close"
            :gray="true"
            :disabled="isProcessing"
          />
        </div>
        <div class="verify-transaction__buttons-send">
          <base-button
            title="Confirm and send"
            :click="sendAction"
            :disabled="isProcessing"
          />
        </div>
      </div>
    </div>

    <send-process
      v-if="isProcessing"
      :is-done="isSendDone"
      :is-nft="isNft"
      :to-address="txData.toAddress"
      :network="network"
      :token="txData.toToken"
    ></send-process>
  </div>
</template>

<script setup lang="ts">
import { ref } from "vue";
import { useRoute, useRouter } from "vue-router";
import CloseIcon from "@action/icons/common/close-icon.vue";
import BaseButton from "@action/components/base-button/index.vue";
import VerifyTransactionNetwork from "./components/verify-transaction-network.vue";
import VerifyTransactionAccount from "./components/verify-transaction-account.vue";
import VerifyTransactionAmount from "./components/verify-transaction-amount.vue";
import VerifyTransactionFee from "./components/verify-transaction-fee.vue";
import SendProcess from "@action/views/send-process/index.vue";
import { nft } from "@action/types/mock";
import PublicKeyRing from "@/libs/keyring/public-keyring";
import { getCurrentContext } from "@/libs/messenger/extension";
import { VerifyTransactionParams } from "@/providers/polkadot/ui/types";
import { ApiPromise } from "@polkadot/api";
<<<<<<< HEAD
=======
import {
  payloadSignTransform,
  polkadotEncodeAddress,
} from "@/providers/polkadot/libs/signing-utils";
import { SignerPayloadRaw } from "@polkadot/types/types";
>>>>>>> 3054b4f3
import { u8aToHex } from "@polkadot/util";
import type { SignerResult } from "@polkadot/api/types";
import { polkadotEncodeAddress } from "@enkryptcom/utils";
import { getNetworkByName } from "@/libs/utils/networks";
import { TypeRegistry } from "@polkadot/types";
import { TransactionSigner } from "../../libs/signer";
const isSendDone = ref(false);

const KeyRing = new PublicKeyRing();
const route = useRoute();
const router = useRouter();
const selectedNetwork: string = route.query.id as string;
const txData: VerifyTransactionParams = JSON.parse(
  route.query.txData as string
);

const isNft = false;
let isProcessing = ref(false);

const network = getNetworkByName(selectedNetwork)!;

const close = () => {
  if (getCurrentContext() === "popup") {
    router.go(-1);
  } else {
    window.close();
  }
};

const sendAction = async () => {
  isProcessing.value = true;
  const api = await network.api();
  await api.init();

  const account = await KeyRing.getAccount(
    polkadotEncodeAddress(txData.fromAddress)
  );
<<<<<<< HEAD
=======

>>>>>>> 3054b4f3
  const tx = (api.api as ApiPromise).tx(txData.TransactionData.data);

  try {
    const signedTx = await tx.signAsync(account.address, {
      signer: {
        signPayload: (signPayload): Promise<SignerResult> => {
          const registry = new TypeRegistry();
          registry.setSignedExtensions(signPayload.signedExtensions);
          const extType = registry.createType("ExtrinsicPayload", signPayload, {
            version: signPayload.version,
          });
          return TransactionSigner({
            account: account,
            network: network,
            payload: extType,
          }).then((res) => {
            if (res.error) return Promise.reject(res.error);
            else
              return {
                id: 0,
                signature: JSON.parse(res.result as string),
              };
          });
        },
      },
    });

    const hash = await signedTx.send();
    console.log("tx hash", u8aToHex(hash));
    isSendDone.value = true;
    if (getCurrentContext() === "popup") {
      setTimeout(() => {
        isProcessing.value = false;
        router.go(-2);
      }, 4500);
    } else {
      setTimeout(() => {
        isProcessing.value = false;
        window.close();
      }, 1500);
    }
  } catch (error) {
    console.error("error", error);
  }

  setTimeout(() => {
    isProcessing.value = false;
  }, 4000);
  setTimeout(() => {
    router.go(-2);
  }, 4500);
};
</script>

<style lang="less" scoped>
@import "~@action/styles/theme.less";

.container {
  width: 100%;
  height: 600px;
  background-color: @white;
  box-shadow: 0px 0px 3px rgba(0, 0, 0, 0.16);
  margin: 0;
  box-sizing: border-box;
  position: relative;
}

.verify-transaction {
  width: 100%;
  height: 100%;
  box-sizing: border-box;
  position: relative;

  &__header {
    position: relative;
    padding: 24px 72px 12px 32px;

    h3 {
      font-style: normal;
      font-weight: 700;
      font-size: 24px;
      line-height: 32px;
      color: @primaryLabel;
      margin: 0;
    }
  }

  &__close {
    position: absolute;
    top: 20px;
    right: 24px;
    border-radius: 8px;
    cursor: pointer;
    transition: background 300ms ease-in-out;

    &:hover {
      background: @black007;
    }
  }

  &__description {
    font-style: normal;
    font-weight: 400;
    font-size: 16px;
    line-height: 24px;
    color: @secondaryLabel;
    padding: 4px 141px 16px 32px;
    margin: 0;
  }

  &__info {
    border: 1px solid @gray02;
    box-sizing: border-box;
    border-radius: 10px;
    margin: 0 32px 0 32px;
  }

  &__buttons {
    position: absolute;
    left: 0;
    bottom: 0;
    padding: 0 32px 32px 32px;
    display: flex;
    justify-content: space-between;
    align-items: center;
    flex-direction: row;
    width: 100%;
    box-sizing: border-box;

    &-cancel {
      width: 170px;
    }

    &-send {
      width: 218px;
    }
  }
}
</style><|MERGE_RESOLUTION|>--- conflicted
+++ resolved
@@ -79,17 +79,9 @@
 import { getCurrentContext } from "@/libs/messenger/extension";
 import { VerifyTransactionParams } from "@/providers/polkadot/ui/types";
 import { ApiPromise } from "@polkadot/api";
-<<<<<<< HEAD
-=======
-import {
-  payloadSignTransform,
-  polkadotEncodeAddress,
-} from "@/providers/polkadot/libs/signing-utils";
-import { SignerPayloadRaw } from "@polkadot/types/types";
->>>>>>> 3054b4f3
+import { polkadotEncodeAddress } from "@/providers/polkadot/libs/signing-utils";
 import { u8aToHex } from "@polkadot/util";
 import type { SignerResult } from "@polkadot/api/types";
-import { polkadotEncodeAddress } from "@enkryptcom/utils";
 import { getNetworkByName } from "@/libs/utils/networks";
 import { TypeRegistry } from "@polkadot/types";
 import { TransactionSigner } from "../../libs/signer";
@@ -124,10 +116,7 @@
   const account = await KeyRing.getAccount(
     polkadotEncodeAddress(txData.fromAddress)
   );
-<<<<<<< HEAD
-=======
-
->>>>>>> 3054b4f3
+
   const tx = (api.api as ApiPromise).tx(txData.TransactionData.data);
 
   try {
