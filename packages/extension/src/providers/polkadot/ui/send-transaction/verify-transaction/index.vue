<template>
  <div class="container">
    <div v-if="!!selectedNetwork" class="verify-transaction">
      <div class="verify-transaction__header">
        <h3>Verify Transaction</h3>
        <a class="verify-transaction__close" @click="close">
          <close-icon />
        </a>
      </div>
      <hardware-wallet-msg
        :wallet-type="account?.walletType"
      ></hardware-wallet-msg>
      <p class="verify-transaction__description">
        Double check the information and confirm transaction
      </p>
      <div class="verify-transaction__info">
        <verify-transaction-network
          :network="network"
        ></verify-transaction-network>
        <verify-transaction-account
          :name="txData.fromAddressName"
          :address="network.displayAddress(txData.fromAddress)"
          :from="true"
          :network="network"
        ></verify-transaction-account>
        <verify-transaction-account
          :address="network.displayAddress(txData.toAddress)"
          :network="network"
        ></verify-transaction-account>
        <verify-transaction-amount :token="txData.toToken">
        </verify-transaction-amount>
        <verify-transaction-fee :fee="txData.txFee"></verify-transaction-fee>
      </div>

      <div class="verify-transaction__buttons">
        <div class="verify-transaction__buttons-cancel">
          <base-button
            title="Back"
            :click="close"
            :gray="true"
            :disabled="isProcessing"
          />
        </div>
        <div class="verify-transaction__buttons-send">
          <base-button
            title="Confirm and send"
            :click="sendAction"
            :disabled="isProcessing"
          />
        </div>
      </div>
    </div>

    <send-process
      v-if="isProcessing"
      :is-done="isSendDone"
      :is-nft="false"
      :to-address="txData.toAddress"
      :network="network"
      :token="txData.toToken"
    ></send-process>
  </div>
</template>

<script setup lang="ts">
import { onBeforeMount, ref } from "vue";
import { useRoute, useRouter } from "vue-router";
import CloseIcon from "@action/icons/common/close-icon.vue";
import BaseButton from "@action/components/base-button/index.vue";
import VerifyTransactionNetwork from "./components/verify-transaction-network.vue";
import VerifyTransactionAccount from "./components/verify-transaction-account.vue";
import VerifyTransactionAmount from "./components/verify-transaction-amount.vue";
import VerifyTransactionFee from "./components/verify-transaction-fee.vue";
import HardwareWalletMsg from "../../components/hardware-wallet-msg.vue";
import SendProcess from "@action/views/send-process/index.vue";
import PublicKeyRing from "@/libs/keyring/public-keyring";
import { getCurrentContext } from "@/libs/messenger/extension";
import { VerifyTransactionParams } from "@/providers/polkadot/ui/types";
import { ApiPromise } from "@polkadot/api";
import { u8aToHex } from "@polkadot/util";
import type { SignerResult } from "@polkadot/api/types";
import { getNetworkByName } from "@/libs/utils/networks";
import { TypeRegistry } from "@polkadot/types";
import { TransactionSigner } from "../../libs/signer";
import { Activity, ActivityStatus, ActivityType } from "@/types/activity";
import ActivityState from "@/libs/activity-state";
import { EnkryptAccount } from "@enkryptcom/types";

const isSendDone = ref(false);
const account = ref<EnkryptAccount>();
const KeyRing = new PublicKeyRing();
const route = useRoute();
const router = useRouter();
const selectedNetwork: string = route.query.id as string;
const txData: VerifyTransactionParams = JSON.parse(
  Buffer.from(route.query.txData as string, "base64").toString("utf8")
);

const isProcessing = ref(false);

const network = getNetworkByName(selectedNetwork)!;
onBeforeMount(async () => {
  account.value = await KeyRing.getAccount(
    polkadotEncodeAddress(txData.fromAddress)
  );
  console.log(account.value);
});
const close = () => {
  if (getCurrentContext() === "popup") {
    router.go(-1);
  } else {
    window.close();
  }
};

const sendAction = async () => {
  isProcessing.value = true;
  const api = await network.api();
  await api.init();
<<<<<<< HEAD
=======

  const account = await KeyRing.getAccount(txData.fromAddress);

>>>>>>> b31c609a
  const tx = (api.api as ApiPromise).tx(txData.TransactionData.data);

  try {
    const signedTx = await tx.signAsync(account.value!.address, {
      signer: {
        signPayload: (signPayload): Promise<SignerResult> => {
          console.log(signPayload);
          const registry = new TypeRegistry();
          registry.setSignedExtensions(signPayload.signedExtensions);
          const extType = registry.createType("ExtrinsicPayload", signPayload, {
            version: signPayload.version,
          });
          return TransactionSigner({
            account: account.value!,
            network: network,
            payload: extType,
          }).then((res) => {
            if (res.error) return Promise.reject(res.error);
            else
              return {
                id: 0,
                signature: JSON.parse(res.result as string),
              };
          });
        },
      },
    });
    const txActivity: Activity = {
      from: txData.fromAddress,
      to: txData.toAddress,
      isIncoming: txData.fromAddress === txData.toAddress,
      network: network.name,
      status: ActivityStatus.pending,
      timestamp: new Date().getTime(),
      token: {
        decimals: txData.toToken.decimals,
        icon: txData.toToken.icon,
        name: txData.toToken.name,
        symbol: txData.toToken.symbol,
        price: txData.toToken.price,
      },
      type: ActivityType.transaction,
      value: txData.toToken.amount,
      transactionHash: "",
    };
    const activityState = new ActivityState();
    signedTx
      .send()
      .then(async (hash) => {
        txActivity.transactionHash = u8aToHex(hash);
        await activityState.addActivities([txActivity], {
          address: network.displayAddress(txData.fromAddress),
          network: network.name,
        });
      })
      .catch(() => {
        txActivity.status = ActivityStatus.failed;
        activityState.addActivities([txActivity], {
          address: network.displayAddress(txData.fromAddress),
          network: network.name,
        });
      });

    isSendDone.value = true;
    if (getCurrentContext() === "popup") {
      setTimeout(() => {
        isProcessing.value = false;
        router.go(-2);
      }, 2500);
    } else {
      setTimeout(() => {
        isProcessing.value = false;
        window.close();
      }, 1500);
    }
  } catch (error) {
    console.error("error", error);
  }
};
</script>

<style lang="less" scoped>
@import "~@action/styles/theme.less";

.container {
  width: 100%;
  height: 600px;
  background-color: @white;
  box-shadow: 0px 0px 3px rgba(0, 0, 0, 0.16);
  margin: 0;
  box-sizing: border-box;
  position: relative;
}

.verify-transaction {
  width: 100%;
  height: 100%;
  box-sizing: border-box;
  position: relative;

  &__header {
    position: relative;
    padding: 24px 72px 12px 32px;

    h3 {
      font-style: normal;
      font-weight: 700;
      font-size: 24px;
      line-height: 32px;
      color: @primaryLabel;
      margin: 0;
    }
  }

  &__close {
    position: absolute;
    top: 20px;
    right: 24px;
    border-radius: 8px;
    cursor: pointer;
    transition: background 300ms ease-in-out;

    &:hover {
      background: @black007;
    }
  }

  &__description {
    font-style: normal;
    font-weight: 400;
    font-size: 16px;
    line-height: 24px;
    color: @secondaryLabel;
    padding: 4px 141px 16px 32px;
    margin: 0;
  }

  &__info {
    border: 1px solid @gray02;
    box-sizing: border-box;
    border-radius: 10px;
    margin: 0 32px 0 32px;
  }

  &__buttons {
    position: absolute;
    left: 0;
    bottom: 0;
    padding: 0 32px 32px 32px;
    display: flex;
    justify-content: space-between;
    align-items: center;
    flex-direction: row;
    width: 100%;
    box-sizing: border-box;

    &-cancel {
      width: 170px;
    }

    &-send {
      width: 218px;
    }
  }
}
</style><|MERGE_RESOLUTION|>--- conflicted
+++ resolved
@@ -100,9 +100,7 @@
 
 const network = getNetworkByName(selectedNetwork)!;
 onBeforeMount(async () => {
-  account.value = await KeyRing.getAccount(
-    polkadotEncodeAddress(txData.fromAddress)
-  );
+  account.value = await KeyRing.getAccount(txData.fromAddress);
   console.log(account.value);
 });
 const close = () => {
@@ -117,12 +115,7 @@
   isProcessing.value = true;
   const api = await network.api();
   await api.init();
-<<<<<<< HEAD
-=======
-
-  const account = await KeyRing.getAccount(txData.fromAddress);
-
->>>>>>> b31c609a
+
   const tx = (api.api as ApiPromise).tx(txData.TransactionData.data);
 
   try {
