--- conflicted
+++ resolved
@@ -106,11 +106,7 @@
 import { SubstrateNetwork } from "../../types/substrate-network";
 import { toBN } from "web3-utils";
 import { formatFloatingPointValue } from "@/libs/utils/number-formatter";
-<<<<<<< HEAD
-import createIcon from "../../libs/blockies";
 import { ProviderName } from "@/types/provider";
-=======
->>>>>>> 8e66788b
 import { fromBase, toBase } from "@/libs/utils/units";
 import BigNumber from "bignumber.js";
 import { VerifyTransactionParams } from "../types";
