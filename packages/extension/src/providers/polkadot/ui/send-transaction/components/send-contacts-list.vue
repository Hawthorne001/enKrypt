--- conflicted
+++ resolved
@@ -92,14 +92,10 @@
 import { AccountsHeaderData } from "@action/types/account";
 import scrollSettings from "@/libs/utils/scroll-settings";
 import { onUpdated, ref } from "vue";
-<<<<<<< HEAD
 import { KeyRecord } from "@enkryptcom/types";
 import PasteIcon from "@action/icons/actions/paste.vue";
 import ArrowBack from "@action/icons/common/arrow-back.vue";
-
-=======
 import { EnkryptAccount } from "@enkryptcom/types";
->>>>>>> c48fb4d4
 const emit = defineEmits<{
   (e: "update:pasteFromClipboard"): void;
   (e: "close", open: false): void;
@@ -114,12 +110,8 @@
 
 const props = defineProps<IProps>();
 
-<<<<<<< HEAD
 const searchAccounts = ref<KeyRecord[]>(props.accountInfo.activeAccounts);
 const isMyAddress = ref(false);
-=======
-const searchAccounts = ref<EnkryptAccount[]>(props.accountInfo.activeAccounts);
->>>>>>> c48fb4d4
 
 onUpdated(() => {
   searchAccounts.value = props.accountInfo.activeAccounts;
