--- conflicted
+++ resolved
@@ -157,16 +157,11 @@
     solAPI.web3 as any,
     transactiontemp.instructions,
     transactiontemp.feePayer!,
-<<<<<<< HEAD
     [],
-  );
-=======
-    []
-  ).catch((e) => {
-    console.error("ERROR", e);
+  ).catch(e => {
+    console.error('ERROR', e);
     return 0;
   });
->>>>>>> 0bf8040c
   if (computeUnits) {
     transactiontemp.instructions.unshift(
       ComputeBudgetProgram.setComputeUnitLimit({ units: computeUnits + 5000 }), // adding few extra CUs as a buffer
