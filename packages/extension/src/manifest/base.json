{
  "author": "https://www.enkrypt.com",
  "homepage_url": "https://www.enkrypt.com",
  "version": "",
<<<<<<< HEAD
  "name": "Enkrypt: Ethereum, Polkadot, and Astar Wallet",
=======
  "name": "Enkrypt: Ethereum, Polkadot and Astar Wallet",
>>>>>>> 20f3cc1c
  "short_name": "Enkrypt",
  "permissions": [
    "storage",
    "unlimitedStorage",
    "notifications",
    "tabs",
    "clipboardRead",
    "clipboardWrite"
  ],
  "commands": {
    "_execute_browser_action": {
      "suggested_key": {
        "windows": "Alt+Shift+E",
        "mac": "Alt+Shift+E",
        "chromeos": "Alt+Shift+E",
        "linux": "Alt+Shift+E"
      }
    }
  },
  "content_scripts": [
    {
      "matches": ["file://*/*", "http://*/*", "https://*/*"],
      "js": ["scripts/contentscript.js"],
      "run_at": "document_start",
      "all_frames": false
    },
    {
      "matches": ["*://connect.trezor.io/*/popup.html"],
      "js": ["vendor/trezor-content-script.js"],
      "run_at": "document_start"
    }
  ],
  "description": "Everything in the blockchain made easy",
  "icons": {
    "16": "assets/img/icons/icon16.png",
    "32": "assets/img/icons/icon32.png",
    "64": "assets/img/icons/icon64.png",
    "192": "assets/img/icons/icon192.png"
  }
}<|MERGE_RESOLUTION|>--- conflicted
+++ resolved
@@ -2,11 +2,7 @@
   "author": "https://www.enkrypt.com",
   "homepage_url": "https://www.enkrypt.com",
   "version": "",
-<<<<<<< HEAD
-  "name": "Enkrypt: Ethereum, Polkadot, and Astar Wallet",
-=======
   "name": "Enkrypt: Ethereum, Polkadot and Astar Wallet",
->>>>>>> 20f3cc1c
   "short_name": "Enkrypt",
   "permissions": [
     "storage",
