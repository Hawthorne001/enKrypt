--- conflicted
+++ resolved
@@ -38,12 +38,8 @@
     "@ethereumjs/wallet": "^2.0.4",
     "@kadena/client": "^1.18.0",
     "@kadena/pactjs-cli": "^1.18.0",
-<<<<<<< HEAD
-    "@ledgerhq/hw-transport-webusb": "^6.29.8",
+    "@ledgerhq/hw-transport-webusb": "^6.29.10",
     "@massalabs/massa-web3": "^5.2.1-dev",
-=======
-    "@ledgerhq/hw-transport-webusb": "^6.29.10",
->>>>>>> 92deecc8
     "@metamask/eth-sig-util": "^8.2.0",
     "@metaplex-foundation/mpl-bubblegum": "^5.0.2",
     "@metaplex-foundation/umi": "^1.4.1",
@@ -139,12 +135,8 @@
     "tsup": "^8.5.0",
     "typescript": "~5.9.2",
     "url": "^0.11.4",
-<<<<<<< HEAD
-    "vite": "^6.3.5",
-=======
     "vite": "^7.1.5",
     "vite-plugin-node-polyfills": "0.24.0",
->>>>>>> 92deecc8
     "vite-tsconfig-paths": "^5.1.4",
     "vitest": "^3.2.4",
     "vue-tsc": "^3.0.6",
