--- conflicted
+++ resolved
@@ -23,12 +23,8 @@
     "isomorphic-ws": "^5.0.0",
     "json-rpc-2.0": "^1.6.0",
     "lodash": "^4.17.21",
-<<<<<<< HEAD
     "node-fetch": "^2.6.11",
     "rango-sdk-basic": "^0.1.37",
-=======
-    "node-fetch": "^2.6.12",
->>>>>>> c91834ff
     "reconnecting-websocket": "^4.4.0",
     "uuid": "^9.0.0",
     "web3-eth": "^1.10.0",
