import fetch from "node-fetch";
import { merge } from "lodash";
import EventEmitter from "eventemitter3";
import type Web3Eth from "web3-eth";
import type { Connection as Web3Solana } from "@solana/web3.js";
import { TOKEN_LISTS, TOP_TOKEN_INFO_LIST } from "./configs";
import OneInch from "./providers/oneInch";
import Paraswap from "./providers/paraswap";
import Changelly from "./providers/changelly";
import ZeroX from "./providers/zerox";
import Rango from "./providers/rango";
import NetworkDetails, {
  isSupportedNetwork,
  getSupportedNetworks,
  getNetworkInfoByName,
} from "./common/supportedNetworks";
import {
  APIType,
  Events,
  EvmOptions,
  FromTokenType,
  getQuoteOptions,
  NetworkInfo,
  ProviderFromTokenResponse,
  ProviderQuoteResponse,
  ProviderSwapResponse,
  ProviderToTokenResponse,
  SupportedNetworkName,
  SwapOptions,
  SwapQuote,
  TokenType,
  TokenTypeTo,
  TopTokenInfo,
  ToTokenType,
  WalletIdentifier,
  NetworkType,
  GenericTransaction,
  SolanaTransaction,
  EVMTransaction,
  TransactionType,
  StatusOptionsResponse,
  TransactionStatus,
  StatusOptions,
  ProviderClass,
} from "./types";
import { sortByRank, sortNativeToFront } from "./utils/common";
import SwapToken from "./swapToken";
import { Jupiter } from "./providers/jupiter";

class Swap extends EventEmitter {
  network: SupportedNetworkName;

  evmOptions: EvmOptions;

  private api: APIType;

  initPromise: Promise<void>;

  private providers: ProviderClass[];

  private tokenList: FromTokenType;

  private topTokenInfo: TopTokenInfo;

  private fromTokens: FromTokenType;

  private toTokens: ToTokenType;

  private walletId: WalletIdentifier;

  constructor(options: SwapOptions) {
    super();
    this.network = options.network;
    this.evmOptions = options.evmOptions
      ? options.evmOptions
      : { infiniteApproval: true };
    this.api = options.api;
    this.walletId = options.walletIdentifier;
    this.topTokenInfo = {
      contractsToId: {},
      topTokens: {},
      trendingTokens: {},
    };
    this.tokenList = {
      all: [],
      top: [],
      trending: [],
    };
    this.toTokens = {
      all: {},
      top: {},
      trending: {},
    };
    this.fromTokens = {
      all: [],
      top: [],
      trending: [],
    };
    this.initPromise = this.init();
  }

  private async init() {
    if (TOKEN_LISTS[this.network]) {
      this.tokenList = await fetch(TOKEN_LISTS[this.network]).then((res) =>
        res.json()
      );
    }

    this.topTokenInfo = await fetch(TOP_TOKEN_INFO_LIST).then((res) =>
      res.json()
    );

    // TODO: use network type instead?
    switch (this.network) {
      case SupportedNetworkName.Solana:
        // Solana
        this.providers = [
          new Jupiter(this.api as Web3Solana, this.network),
<<<<<<< HEAD
          new Rango(this.api as Web3Solana, this.network),
          // TODO: re-enable Changelly on Solana when issues with it are fixed
          // new Changelly(this.api, this.network),
=======
          // TODO: re-enable Rango on Solana when issues with it are fixed
          // new Rango(this.api as Web3Solana, this.network),
          new Changelly(this.api, this.network),
>>>>>>> cf08a216
        ];
        break;
      default:
        // EVM
        this.providers = [
          new OneInch(this.api as Web3Eth, this.network),
          new Paraswap(this.api as Web3Eth, this.network),
          new Changelly(this.api, this.network),
          new ZeroX(this.api as Web3Eth, this.network),
          new Rango(this.api as Web3Eth, this.network),
        ];
        break;
    }

    await Promise.all(
      this.providers.map((Provider) => Provider.init(this.tokenList.all))
    );
    const allFromTokens: ProviderFromTokenResponse = {};
    [...this.providers].reverse().forEach((p) => {
      Object.assign(allFromTokens, p.getFromTokens());
    });
    this.fromTokens = {
      all: Object.values(allFromTokens).sort(sortNativeToFront),
      top: this.tokenList.top.filter((topt) => !!allFromTokens[topt.address]),
      trending: this.tokenList.trending.filter(
        (trendt) => !!allFromTokens[trendt.address]
      ),
    };
    const native = this.fromTokens.all.shift();
    this.fromTokens.all.sort(sortByRank);
    if (native) this.fromTokens.all.unshift(native);
    const allToTokens: ProviderToTokenResponse = {};
    [...this.providers].reverse().forEach((p) => {
      merge(allToTokens, p.getToTokens());
    });
    Object.keys(allToTokens).forEach((nName) => {
      const values = Object.values(allToTokens[nName]);
      values.sort(sortNativeToFront);
      const nativeTo = values.shift();
      values.sort(sortByRank);
      if (nativeTo) values.unshift(nativeTo);
      values.forEach((val: TokenTypeTo) => {
        if (val.cgId && this.topTokenInfo.topTokens[val.cgId]) {
          if (!this.toTokens.top[nName]) this.toTokens.top[nName] = [];
          this.toTokens.top[nName].push({
            ...val,
            rank: this.topTokenInfo.topTokens[val.cgId].rank,
          });
        }
        if (val.cgId && this.topTokenInfo.trendingTokens[val.cgId]) {
          if (!this.toTokens.trending[nName])
            this.toTokens.trending[nName] = [];
          this.toTokens.trending[nName].push({
            ...val,
            rank: this.topTokenInfo.trendingTokens[val.cgId],
          });
        }
      });
      if (this.toTokens.top[nName]) this.toTokens.top[nName].sort(sortByRank);
      if (this.toTokens.trending[nName])
        this.toTokens.trending[nName].sort(sortByRank);
      this.toTokens.all[nName] = values;
    });
  }

  getFromTokens() {
    return this.fromTokens;
  }

  getToTokens() {
    return this.toTokens;
  }

  /**
   * Request a quote from each provider
   *
   * Only providers that support the network will respond
   */
  async getQuotes(
    options: getQuoteOptions,
    context?: { signal?: AbortSignal }
  ): Promise<ProviderQuoteResponse[]> {
    const response = await Promise.all(
      this.providers.map((provider) =>
        provider
          .getQuote(
            options,
            {
              infiniteApproval: this.evmOptions.infiniteApproval,
              walletIdentifier: this.walletId,
            },
            context
          )
          .then((res) => {
            if (!res) return res;
            this.emit(Events.QuoteUpdate, res.toTokenAmount);
            return res;
          })
      )
    );
    // Sort by the dest token amount i.e. best offer first
    return response
      .filter((res) => res !== null)
      .sort((a, b) => (b.toTokenAmount.gt(a.toTokenAmount) ? 1 : -1));
  }

  getSwap(
    quote: SwapQuote,
    context?: { signal?: AbortSignal }
  ): Promise<ProviderSwapResponse | null> {
    const provider = this.providers.find((p) => p.name === quote.provider);
    return provider.getSwap(quote, context);
  }

  getStatus(options: StatusOptionsResponse): Promise<TransactionStatus | null> {
    const provider = this.providers.find((p) => p.name === options.provider);
    return provider.getStatus(options.options);
  }

  static networkNameToInfo(networkName: SupportedNetworkName): NetworkInfo {
    return NetworkDetails[networkName];
  }
}

export {
  SwapToken,
  isSupportedNetwork,
  getSupportedNetworks,
  TokenType,
  TokenTypeTo,
  WalletIdentifier,
  SupportedNetworkName,
  getNetworkInfoByName,
  sortByRank,
  sortNativeToFront,
  NetworkInfo,
  ProviderQuoteResponse,
  ProviderSwapResponse,
  NetworkType,
  GenericTransaction,
  SolanaTransaction,
  EVMTransaction,
  TransactionType,
  TransactionStatus,
  StatusOptionsResponse,
  StatusOptions,
};

export default Swap;<|MERGE_RESOLUTION|>--- conflicted
+++ resolved
@@ -116,15 +116,8 @@
         // Solana
         this.providers = [
           new Jupiter(this.api as Web3Solana, this.network),
-<<<<<<< HEAD
           new Rango(this.api as Web3Solana, this.network),
-          // TODO: re-enable Changelly on Solana when issues with it are fixed
-          // new Changelly(this.api, this.network),
-=======
-          // TODO: re-enable Rango on Solana when issues with it are fixed
-          // new Rango(this.api as Web3Solana, this.network),
           new Changelly(this.api, this.network),
->>>>>>> cf08a216
         ];
         break;
       default:
