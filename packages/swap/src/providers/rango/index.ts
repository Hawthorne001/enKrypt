/* eslint-disable no-bitwise */
/* eslint-disable no-extra-label */
/* eslint-disable no-constant-condition */
/* eslint-disable no-labels */
/* eslint-disable no-restricted-syntax */
/* eslint-disable no-label-var */
/* eslint-disable @typescript-eslint/no-empty-function */
/* eslint-disable prefer-template */
/* eslint-disable no-use-before-define */
import type Web3Eth from "web3-eth";
import { numberToHex, toBN } from "web3-utils";
import {
  EvmTransaction as RangoEvmTransaction,
  RangoClient,
  TransactionStatus as RangoTransactionStatus,
  SwapRequest,
  BlockchainMeta,
  RoutingResultType,
  TransactionType as RangoTransactionType,
  Token as RangoToken,
  SolanaTransaction as RangoSolanaTransaction,
} from "rango-sdk-basic";
import {
  Connection,
  PublicKey,
  TransactionInstruction,
  TransactionMessage,
  VersionedTransaction,
  Transaction as SolanaLegacyTransaction,
  TransactionError,
  AccountMeta,
} from "@solana/web3.js";
import { extractComputeBudget, isValidSolanaAddress } from "../../utils/solana";
import {
  EVMTransaction,
  getQuoteOptions,
  MinMaxResponse,
  NetworkType,
  ProviderClass,
  ProviderFromTokenResponse,
  ProviderName,
  ProviderQuoteResponse,
  ProviderSwapResponse,
  ProviderToTokenResponse,
  QuoteMetaOptions,
  SolanaTransaction,
  StatusOptions,
  StatusOptionsResponse,
  SupportedNetworkName,
  SwapQuote,
  TokenType,
  TokenTypeTo,
  TransactionStatus,
  TransactionType,
} from "../../types";
import {
  DEFAULT_SLIPPAGE,
  FEE_CONFIGS,
  GAS_LIMITS,
  NATIVE_TOKEN_ADDRESS,
} from "../../configs";
import { RangoNetworkedTransactions, RangoSwapResponse } from "./types";
import { TOKEN_AMOUNT_INFINITY_AND_BEYOND } from "../../utils/approvals";
import estimateEVMGasList from "../../common/estimateGasList";
import { isEVMAddress } from "../../utils/common";

/** Enables debug logging in this file */
const DEBUG = false;

/**
 * curl -sL https://raw.githubusercontent.com/enkryptcom/dynamic-data/refs/heads/main/swaplists/rango.json | jq . -C | less -R
 */
const RANGO_LIST =
  "https://raw.githubusercontent.com/enkryptcom/dynamic-data/refs/heads/main/swaplists/rango.json";

const RANGO_PUBLIC_API_KEY = "ee7da377-0ed8-4d42-aaf9-fa978a32b18d";
const rangoClient = new RangoClient(RANGO_PUBLIC_API_KEY);

let debug: (context: string, message: string, ...args: any[]) => void;
if (DEBUG) {
  debug = (context: string, message: string, ...args: any[]): void => {
    const now = new Date();
    const ymdhms =
      now.getFullYear().toString().padStart(4, "0") +
      "-" +
      (now.getMonth() + 1).toString().padStart(2, "0") +
      "-" +
      now.getDate().toString().padStart(2, "0") +
      " " +
      now.getHours().toString().padStart(2, "0") +
      ":" +
      now.getMinutes().toString().padStart(2, "0") +
      ":" +
      now.getSeconds().toString().padStart(2, "0") +
      "." +
      now.getMilliseconds().toString().padStart(3, "0");
    console.info(
      `\x1b[90m${ymdhms}\x1b[0m \x1b[32mRangoSwapProvider.${context}\x1b[0m: ${message}`,
      ...args,
    );
  };
} else {
  debug = () => {};
}

type SupportedNetworkInfo = {
  /** Standard base10 chain ID, can be obtained from `https://chainlist.org` */
  realChainId: string;
  /** Rango's chainId for Solana is "mainnet-beta" */
  rangoChainId: string;
  /** Rango blockchain name (Rango's identifier for the chain) of a network */
  rangoBlockchain: string;
};

/**
 * `name` is the blockchain id on Rango
 *
 * You can use the Rango API to get a list of tokens to figure out the Rango name of a network
 *
 * @see https://rango-api.readme.io/reference/meta
 *
 * ```sh
 * # Rango token meta (list of all tokens with token metadata, blockchain info, etc)
 * curl 'https://api.rango.exchange/basic/meta?apiKey=c6381a79-2817-4602-83bf-6a641a409e32' -sL -H 'Accept:application/json' | jq .
 * # {
 * #   "tokens": [
 * #     {
 * #       "blockchain": "ETH",
 * #       "symbol": "USDT",
 * #       "name": "USD Tether",
 * #       "isPopular": true,
 * #       "chainId": "1",
 * #       "address": "0xdac17f958d2ee523a2206206994597c13d831ec7",
 * #       "decimals": 6,
 * #       "image": "https://rango.vip/i/r3Oex6",
 * #       "blockchainImage": "https://raw.githubusercontent.com/rango-exchange/assets/main/blockchains/ETH/icon.svg",
 * #       "usdPrice": 1.001,
 * #       "supportedSwappers": [
 * #         "Arbitrum Bridge",
 * #         "ThorChain",
 * # ...
 *
 * # Rango token count per blockchain
 * curl 'https://api.rango.exchange/basic/meta?apiKey=c6381a79-2817-4602-83bf-6a641a409e32' -sL -H 'Accept:application/json' | jq --raw-output .tokens[].blockchain | sort | uniq -c | sort -n
 * # count blockchain
 * # ...
 * #    36 MOONBEAM
 * #    42 CELO
 * #    48 OKC
 * #    50 MOONRIVER
 * #    55 AURORA
 * #    56 LINEA
 * #    58 ZKSYNC
 * #    61 BLAST
 * #   146 OSMOSIS
 * #   147 HECO
 * #   158 CRONOS
 * #   301 OPTIMISM
 * #   368 AVAX_CCHAIN
 * #   437 BASE
 * #   594 POLYGON
 * #   596 ARBITRUM
 * #   833 BSC
 * #  1509 SOLANA
 * #  5610 ETH
 *
 * # Rango token count per blockchain & chain id
 * curl 'https://api.rango.exchange/basic/meta?apiKey=c6381a79-2817-4602-83bf-6a641a409e32' -sL -H 'Accept:application/json' | jq -r '.tokens[] | "\(.blockchain)\t\(.chainId)"' | sort | uniq -c | sort -n | sed 's/^ *\([0-9]*\) *\(.*\)/\1\t\2/' | column -s $'\t' -t
 * # count blockchain     chain id
 * # ...
 * # 50    MOONRIVER      1285
 * # 55    AURORA         1313161554
 * # 56    LINEA          59144
 * # 58    ZKSYNC         324
 * # 61    BLAST          81457
 * # 146   OSMOSIS        osmosis-1
 * # 147   HECO           128
 * # 158   CRONOS         25
 * # 301   OPTIMISM       10
 * # 368   AVAX_CCHAIN    43114
 * # 437   BASE           8453
 * # 594   POLYGON        137
 * # 596   ARBITRUM       42161
 * # 833   BSC            56
 * # 1509  SOLANA         mainnet-beta
 * # 5610  ETH            1
 * ```
 */
const supportedNetworks: Readonly<{
  [key in SupportedNetworkName]?: SupportedNetworkInfo;
}> = {
  [SupportedNetworkName.Ethereum]: {
    realChainId: "1",
    rangoChainId: "1",
    rangoBlockchain: "ETH",
  },
  [SupportedNetworkName.Binance]: {
    realChainId: "56",
    rangoChainId: "56",
    rangoBlockchain: "BSC",
  },
  [SupportedNetworkName.Matic]: {
    realChainId: "137",
    rangoChainId: "137",
    rangoBlockchain: "POLYGON",
  },
  [SupportedNetworkName.Optimism]: {
    realChainId: "10",
    rangoChainId: "10",
    rangoBlockchain: "OPTIMISM",
  },
  [SupportedNetworkName.Avalanche]: {
    realChainId: "43114",
    rangoChainId: "43114",
    rangoBlockchain: "AVAX_CCHAIN",
  },
  [SupportedNetworkName.Fantom]: {
    realChainId: "250",
    rangoChainId: "250",
    rangoBlockchain: "FANTOM",
  },
  [SupportedNetworkName.Aurora]: {
    realChainId: "1313161554",
    rangoChainId: "1313161554",
    rangoBlockchain: "AURORA",
  },
  [SupportedNetworkName.Gnosis]: {
    realChainId: "100",
    rangoChainId: "100",
    rangoBlockchain: "GNOSIS",
  },
  [SupportedNetworkName.Arbitrum]: {
    realChainId: "42161",
    rangoChainId: "42161",
    rangoBlockchain: "ARBITRUM",
  },
  [SupportedNetworkName.Moonbeam]: {
    realChainId: "1284",
    rangoChainId: "1284",
    rangoBlockchain: "MOONBEAM",
  },
  [SupportedNetworkName.Solana]: {
    realChainId: "900",
    rangoChainId: "mainnet-beta",
    rangoBlockchain: "SOLANA",
  },
  [SupportedNetworkName.Blast]: {
    realChainId: "81457",
    rangoChainId: "81457",
    rangoBlockchain: "BLAST",
  },
  [SupportedNetworkName.Telos]: {
    realChainId: "40",
    rangoChainId: "40",
    rangoBlockchain: "TELOS",
  },
};

// Freeze because we index below so modifications would make the indexes stale
Object.freeze(supportedNetworks);

/** Enkrypt supported network name -> network info */
const supportedNetworkInfoByName = new Map(
  Object.entries(supportedNetworks),
) as unknown as Map<SupportedNetworkName, SupportedNetworkInfo>;

/** Rango blockchain name -> network info & enkrypt network name */
const supportedNetworkByRangoBlockchain = new Map<
  string,
  { info: SupportedNetworkInfo; name: SupportedNetworkName }
>(
  Object.entries(supportedNetworks).map(([supportedNetwork, networkInfo]) => [
    networkInfo.rangoBlockchain,
    {
      info: networkInfo,
      name: supportedNetwork as unknown as SupportedNetworkName,
    },
  ]),
);

type RangoEnkryptToken = {
  rangoMeta: RangoToken;
  token?: TokenType;
};

class Rango extends ProviderClass {
  tokenList: TokenType[];

  network: SupportedNetworkName;

  web3: Web3Eth | Connection;

  name: ProviderName;

  fromTokens: ProviderFromTokenResponse;

  toTokens: ProviderToTokenResponse;

  rangoMeta: Readonly<{
    blockchains: ReadonlyArray<BlockchainMeta>;
    blockchainsByName: ReadonlyMap<string, BlockchainMeta>;
    tokens: ReadonlyArray<RangoToken>;
    tokensByAddress: ReadonlyMap<Lowercase<string>, RangoToken>;
    tokensByBlockchainAddress: ReadonlyMap<
      `${string}-${Lowercase<string>}`,
      RangoToken
    >;
  }>;

  /** From GitHub */
  swaplist: RangoEnkryptToken[];

  /** From GitHub Rango `${rango blockchain name}-${lowercase address}` -> Rango Enkrypt token data */
  swaplistMap: Map<`${string}-${Lowercase<string>}`, RangoEnkryptToken>;

  transactionsStatus: { hash: string; status: RangoTransactionStatus }[];

  constructor(web3: Web3Eth | Connection, network: SupportedNetworkName) {
    super();
    this.network = network;
    this.tokenList = [];
    this.web3 = web3;
    this.name = ProviderName.rango;
    this.fromTokens = {};
    this.toTokens = {};
    this.rangoMeta = {
      blockchains: [],
      blockchainsByName: new Map(),
      tokens: [],
      tokensByAddress: new Map(),
      tokensByBlockchainAddress: new Map(),
    };
    this.transactionsStatus = [];
    this.swaplist = [];
    this.swaplistMap = new Map();
  }

  async init(tokenList?: TokenType[]): Promise<void> {
    debug("init", `Initialising against ${tokenList?.length} tokens...`);

    const [rangoMeta, swaplist] = await Promise.all([
      rangoClient.meta({
        excludeNonPopulars: true,
        transactionTypes: [
          RangoTransactionType.EVM,
          RangoTransactionType.SOLANA,
        ],
      }),
      fetchRangoSwaplist(),
    ]);

    /** Rango blockchain id + lowercase address -> rango token meta */
    const swaplistMap = new Map<
      `${string}-${Lowercase<string>}`,
      RangoEnkryptToken
    >();
    for (let i = 0, len = swaplist.length; i < len; i++) {
      const swaplistToken = swaplist[i];
      const address = swaplistToken.rangoMeta.address ?? NATIVE_TOKEN_ADDRESS;
      const lcaddress = address.toLowerCase() as Lowercase<string>;
      const key: `${string}-${Lowercase<string>}` = `${swaplistToken.rangoMeta.blockchain}-${lcaddress}`;
      swaplistMap.set(key, swaplistToken);
    }

    const rangoBlockchains = rangoMeta.blockchains;
    const rangoBlockchainsByName = new Map<string, BlockchainMeta>();
    for (let i = 0, len = rangoBlockchains.length; i < len; i++) {
      const rangoBlockchain = rangoBlockchains[i];
      rangoBlockchainsByName.set(rangoBlockchain.name, rangoBlockchain);
    }

    const rangoTokens = rangoMeta.tokens;
    const rangoTokensByAddress = new Map<Lowercase<string>, RangoToken>();
    for (let i = 0, len = rangoTokens.length; i < len; i++) {
      const rangoToken = rangoTokens[i];
      const lcAddress = (rangoToken.address?.toLowerCase() ??
        NATIVE_TOKEN_ADDRESS) as Lowercase<string>;
      rangoTokensByAddress.set(lcAddress, rangoToken);
    }
    const rangoTokensByBlockchainAddress = new Map<
      `${string}-${Lowercase<string>}`,
      RangoToken
    >();
    for (let i = 0, len = rangoTokens.length; i < len; i++) {
      const rangoToken = rangoTokens[i];
      const lcAddress = (rangoToken.address?.toLowerCase() ??
        NATIVE_TOKEN_ADDRESS) as Lowercase<string>;
      const key: `${string}-${Lowercase<string>}` = `${rangoToken.blockchain}-${lcAddress}`;
      rangoTokensByBlockchainAddress.set(key, rangoToken);
    }

    this.tokenList = tokenList ?? [];
    this.swaplist = swaplist;
    this.swaplistMap = swaplistMap;
    this.rangoMeta = {
      blockchains: rangoBlockchains,
      blockchainsByName: rangoBlockchainsByName,
      tokens: rangoTokens,
      tokensByAddress: rangoTokensByAddress,
      tokensByBlockchainAddress: rangoTokensByBlockchainAddress,
    };

    debug(
      "init",
      "Rango meta" +
        `  tokens.length=${rangoMeta.tokens.length}` +
        `  blockchains.length=${rangoMeta.blockchains.length}`,
    );

    const supportedNetworkInfo = supportedNetworkInfoByName.get(this.network);

    if (!supportedNetworkInfo) {
      debug("init", `Network not supported on Enkrypt+Rango: ${this.network}`);
      return;
    }

    if (
      !Rango.isNetworkSupportedByRango(supportedNetworkInfo, rangoBlockchains)
    ) {
      debug("init", `Network not supported on Rango: ${this.network}`);
      return;
    }

    if (tokenList) {
      // List available "from" tokens by matching between our swap list info and Rango token info, on this chain
      for (let i = 0, len = tokenList.length; i < len; i++) {
        /** Token from */
        const listToken = tokenList[i];
        const casedAddress = listToken.address;
        const lcAddress = casedAddress.toLowerCase() as Lowercase<string>;
        const key: `${string}-${Lowercase<string>}` = `${supportedNetworkInfo.rangoBlockchain}-${lcAddress}`;
        /** Token from Rango API */
        const rangoToken = rangoTokensByBlockchainAddress.get(key);
        if (this.isNativeToken(casedAddress) || rangoToken) {
          this.fromTokens[casedAddress] = listToken;
        }
      }
    }

    debug("init", `Finished initialising`);
  }

  static findRangoBlockchainForSupportedNetwork(
    supportedNetworkInfo: SupportedNetworkInfo,
    rangoBlockchains: ReadonlyArray<BlockchainMeta>,
  ): undefined | BlockchainMeta {
    const matchingRangoBlockchain = rangoBlockchains.find(
      (rangoBlockchain: BlockchainMeta) =>
        rangoChainIdsEq(
          rangoBlockchain.chainId,
          supportedNetworkInfo.rangoChainId,
        ),
    );

    return matchingRangoBlockchain;
  }

  /**
   * Is this network supported by both enkrypt and rango?
   */
  static isNetworkSupported(
    supportedNetworkName: SupportedNetworkName,
    rangoBlockchains: ReadonlyArray<BlockchainMeta>,
  ): boolean {
    const supportedNetworkInfo =
      supportedNetworkInfoByName.get(supportedNetworkName);

    // Enkrypt must support this network on Rango
    if (!supportedNetworkInfo) {
      return false;
    }

    return this.isNetworkSupportedByRango(
      supportedNetworkInfo,
      rangoBlockchains,
    );
  }

  /**
   * Is this network that *we* support also supported by rango?
   */
  static isNetworkSupportedByRango(
    supportedNetworkInfo: SupportedNetworkInfo,
    rangoBlockchains: ReadonlyArray<BlockchainMeta>,
  ): boolean {
    if (!rangoBlockchains.length) {
      // Rango didn't give us anything so just assume Rango supports this network
      // (maybe due to rango api error or something?)
      return true;
    }

    // Rango must support this network

    // Find the rango blockchain that corresponds to this enkrypt network, if exists
    const matchingRangoBlockchain = this.findRangoBlockchainForSupportedNetwork(
      supportedNetworkInfo,
      rangoBlockchains,
    );

    // Supported if
    // 1. Rango supports this chain and
    // 2. Rango is enabled on this chain
    return matchingRangoBlockchain?.enabled ?? false;
  }

  getFromTokens(): ProviderFromTokenResponse {
    return this.fromTokens;
  }

  getToTokens(): ProviderToTokenResponse {
    const { tokens } = this.rangoMeta;

    for (let i = 0, len = tokens.length; i < len; i++) {
      const token = tokens[i];
      const supportedNetwork = supportedNetworkByRangoBlockchain.get(
        token.blockchain,
      );

      // Unrecognised network (Rango supports it but we don't)
      if (!supportedNetwork) continue;

      const address = token.address || NATIVE_TOKEN_ADDRESS;
      const lcaddress = address.toLowerCase() as Lowercase<string>;
      const key: `${string}-${Lowercase<string>}` = `${token.blockchain}-${lcaddress}`;
      const swaplistToken = this.swaplistMap.get(key);

      let type: NetworkType;
      switch (supportedNetwork.name) {
        case SupportedNetworkName.Solana:
          type = NetworkType.Solana;
          break;
        default:
          type = NetworkType.EVM;
          break;
      }

      const toToken: TokenTypeTo = {
        ...token,
        address,
        name: token.name || token.symbol,
        logoURI: token.image,
        type,
        price: token.usdPrice,
        cgId: swaplistToken?.token?.cgId,
        symbol: token.symbol,
        decimals: token.decimals,
        balance: undefined,
        rank: swaplistToken?.token?.rank,
        networkInfo: {
          name: supportedNetwork.name,
          isAddress: getIsAddressAsync(supportedNetwork.name),
        },
      };

      this.toTokens[supportedNetwork.name] ??= {};
      this.toTokens[supportedNetwork.name][address] = toToken;
    }

    return this.toTokens;
  }

  /**
   * Returns the symbol in Rango's specific form from the meta information.
   * For cross-chain tokens like Ethereum (ETH) on the Binance Smart Chain (BSC) network,
   * it returns the corresponding symbol like WETH.
   */
  private getRangoTokenSymbol(
    token: TokenType,
    rangoBlockchain: BlockchainMeta,
  ): string | undefined {
    const { tokensByBlockchainAddress } = this.rangoMeta;
    if (this.isNativeToken(token.address)) return token.symbol;
    if (token.address == null) {
      console.warn(
        `Cannot get Rango token symbol: Token address is not defined` +
          ` for token ${token.name} (${token.symbol}) - ${token.address}`,
      );
      return undefined;
    }
    const lcAddress = token.address.toLowerCase() as Lowercase<string>;
    const key: `${string}-${Lowercase<string>}` = `${rangoBlockchain.name}-${lcAddress}`;
    return tokensByBlockchainAddress.get(key)?.symbol;
  }

  private isNativeToken(address: string) {
    return NATIVE_TOKEN_ADDRESS === address;
  }

  getMinMaxAmount(): Promise<MinMaxResponse> {
    return Promise.resolve({
      minimumFrom: toBN("1"),
      maximumFrom: toBN(TOKEN_AMOUNT_INFINITY_AND_BEYOND),
      minimumTo: toBN("1"),
      maximumTo: toBN(TOKEN_AMOUNT_INFINITY_AND_BEYOND),
    });
  }

  private async getRangoSwap(
    options: getQuoteOptions,
    meta: QuoteMetaOptions,
    accurateEstimate: boolean,
    abortable?: { signal?: AbortSignal },
  ): Promise<RangoSwapResponse | null> {
    const { blockchains } = this.rangoMeta;
    const startedAt = Date.now();

    debug(
      "getRangoSwap",
      `Getting swap` +
        `  fromNetwork=${this.network}` +
        `  toNetwork=${options.toToken.networkInfo.name}` +
        `  fromToken=${options.fromToken.symbol}` +
        `  toToken=${options.toToken.symbol}` +
        `  fromAddress=${options.fromAddress}` +
        `  toAddress=${options.toAddress}`,
    );

    try {
      // Determine whether Enkrypt + Rango supports this swap
      abortable?.signal?.throwIfAborted();

      // We must support Rango on the source network
      // (note: probably redundant since we should always support rango on the source network if we got this far)
      const fromNetworkInfo = supportedNetworkInfoByName.get(this.network);
      if (!fromNetworkInfo) {
        debug(
          "getRangoSwap",
          "No swap:" +
            ` Enkrypt does not support Rango swap on the source network` +
            `  fromNetwork=${this.network}`,
        );
        return null;
      }

      // We must support Rango on the destination network
      const toNetworkInfo = supportedNetworkInfoByName.get(
        options.toToken.networkInfo.name as SupportedNetworkName,
      );
      if (!toNetworkInfo) {
        debug(
          "getRangoSwap",
          "No swap:" +
            ` Enkrypt does not support Rango swap on the destination network` +
            `  fromNetwork=${this.network}`,
        );
        return null;
      }

      // Rango must support the source network
      const fromRangoBlockchain = Rango.findRangoBlockchainForSupportedNetwork(
        fromNetworkInfo,
        blockchains,
      );
      if (!fromRangoBlockchain?.enabled) {
        debug(
          "getRangoSwap",
          `No swap:` +
            ` Rango does not support swap on the source network` +
            `  fromNetwork=${this.network}` +
            `  fromBlockchain=${fromRangoBlockchain.name}` +
            `  enabled=${fromRangoBlockchain.enabled}`,
        );
        return null;
      }
      const fromRangoBlockchainName = fromRangoBlockchain.name;

      // Rango must support the destination network
      const toRangoBlockchain = Rango.findRangoBlockchainForSupportedNetwork(
        toNetworkInfo,
        blockchains,
      );
      if (!toRangoBlockchain?.enabled) {
        debug(
          "getRangoSwap",
          `No swap:` +
            ` Rango does not support swap on the destination network` +
            `  toNetwork=${options.toToken.networkInfo.name}` +
            `  toBlockchain=${toRangoBlockchain.name}` +
            `  enabled=${toRangoBlockchain.enabled}`,
        );
        return null;
      }
      const toRangoBlockchainName = toRangoBlockchain.name;

      // Does Rango support these tokens?
      const feeConfig = FEE_CONFIGS[this.name][meta.walletIdentifier];

      debug(
        "getRangoSwap",
        `Rango block chains ids` +
          `  fromRangoBlockchain=${fromRangoBlockchainName}` +
          `  toRangoBlockchain=${toRangoBlockchainName}`,
      );

      const fromTokenAddress = options.fromToken.address;
      const toTokenAddress = options.toToken.address;

      /** Source token symbol */
      const fromRangoTokenSymbol = this.getRangoTokenSymbol(
        options.fromToken,
        fromRangoBlockchain,
      );

      /** Destination token symbol */
      const toRangoTokenSymbol = this.getRangoTokenSymbol(
        options.toToken,
        toRangoBlockchain,
      );

      // If we can't get symbols for the tokens then we don't support them
      if (!fromRangoTokenSymbol || !toRangoTokenSymbol) {
        debug(
          "getRangoSwap",
          `No swap: No symbol for src token or dst token` +
            `  fromTokenSymbol=${fromRangoTokenSymbol}` +
            `  toTokenSymbol=${toRangoTokenSymbol}`,
        );
        return null;
      }

      // Enkrypt & Rango both likely support this swap (pair & networks)

      const slippage = Number(meta.slippage || DEFAULT_SLIPPAGE);
      if (!Number.isFinite(slippage)) {
        throw new Error(`Slippage is not a number: ${slippage}`);
      }

      // Request a swap transaction from Rango for the pair & networks
      const params: SwapRequest = {
        from: {
          address: !this.isNativeToken(fromTokenAddress)
            ? fromTokenAddress
            : null,
          blockchain: fromRangoBlockchainName,
          symbol: fromRangoTokenSymbol,
        },
        to: {
          address: !this.isNativeToken(toTokenAddress) ? toTokenAddress : null,
          blockchain: toRangoBlockchainName,
          symbol: toRangoTokenSymbol,
        },
        amount: options.amount.toString(),
        fromAddress: options.fromAddress,
        toAddress: options.toAddress,
        slippage,
        referrerFee: feeConfig ? (feeConfig.fee * 100).toFixed(3) : undefined,
        referrerAddress: feeConfig?.referrer || undefined,
        disableEstimate: true,
      };

      debug(
        "getRangoSwap",
        `Requesting quote from rango sdk...` +
          `  fromRangoBlockchain=${fromRangoBlockchainName}` +
          `  toRangoBlockchain=${toRangoBlockchainName}` +
          `  fromToken=${fromRangoTokenSymbol}` +
          `  toToken=${toRangoTokenSymbol}` +
          `  fromAddress=${options.fromAddress}` +
          `  toAddress=${options.toAddress}` +
          `  amount=${options.amount.toString()}` +
          `  slippage=${slippage}` +
          `  referrerFee=${params.referrerFee}`,
      );
      const rangoSwapResponse = await rangoClient.swap(params, abortable);
      debug("getRangoSwap", `Received quote from rango sdk`);

      abortable?.signal?.throwIfAborted();

      if (
        rangoSwapResponse.error ||
        rangoSwapResponse.resultType !== RoutingResultType.OK
      ) {
        // Rango experienced some kind of error or is unable to route the swap
        debug("getRangoSwap", `Rango swap SDK returned an error`);
        console.error("Rango swap SDK error:", rangoSwapResponse.error);
        return null;
      }

      debug("getRangoSwap", `Rango swap SDK returned OK`);

      // We have a swap transaction provided by Rango that can be executed

      // Note additional routing fees
      let additionalNativeFees = toBN(0);
      rangoSwapResponse.route.fee.forEach((f) => {
        if (
          !f.token.address &&
          f.expenseType === "FROM_SOURCE_WALLET" &&
          f.name !== "Network Fee"
        ) {
          additionalNativeFees = additionalNativeFees.add(toBN(f.amount));
        }
      });

      debug(
        "getRangoSwap",
        `Additional non-network source fees ${additionalNativeFees.toString()}`,
      );

      // Fill in gas values, add approval transactions, etc
      let networkTransactions: RangoNetworkedTransactions;

      switch (rangoSwapResponse.tx?.type) {
        // Process Rango swap EVM transaction
        case RangoTransactionType.EVM: {
          debug("getRangoSwap", `Received EVM transaction`);

          const transactions: EVMTransaction[] = [];
          const tx = rangoSwapResponse.tx as RangoEvmTransaction;
          if (!this.isNativeToken(options.fromToken.address) && tx.approveTo) {
            // The user needss to approve Rango to swap tokens on their behalf
            const approvalTx: EVMTransaction = {
              from: tx.from,
              data: tx.approveData,
              gasLimit: GAS_LIMITS.approval,
              to: tx.approveTo,
              value: tx.value || "0x0",
              type: TransactionType.evm,
            };
            transactions.push(approvalTx);
          }

          // Stage the swap transaction
          transactions.push({
            from: options.fromAddress,
            gasLimit: tx.gasLimit || GAS_LIMITS.swap,
            to: tx.txTo,
            value: numberToHex(tx.value),
            data: tx.txData,
            type: TransactionType.evm,
          });

          if (accurateEstimate) {
            // Get accurate gas limits for each transactions
            const accurateGasEstimate = await estimateEVMGasList(
              transactions,
              this.network,
            );

            if (accurateGasEstimate) {
              // Something went wrong estimating gas value, bail on the swap request
              if (accurateGasEstimate.isError) return null;
              // Update each transaction with their accurate gas limit
              transactions.forEach((transaction, idx) => {
                transaction.gasLimit = accurateGasEstimate.result[idx];
              });
            }

            abortable?.signal?.throwIfAborted();
          }

          networkTransactions = { type: NetworkType.EVM, transactions };
          break;
        }

        // Process Rango swap Solana transaction
        case RangoTransactionType.SOLANA: {
          const conn = this.web3 as Connection;
          debug("getRangoSwap", "Received Solana transaction");

          let enkSolTx: SolanaTransaction;
          switch (rangoSwapResponse.tx.txType) {
            case "LEGACY": {
              let legacyTx: SolanaLegacyTransaction;
              if (rangoSwapResponse.tx.serializedMessage) {
                debug(
                  "getRangoSwap",
                  `Deserializing Solana legacy unsigned transaction`,
                );
                // Legacy transaction, not signed (we can modify it)
                // > When serialized message appears, there is no need for other fields and you just sign and send it
                // @see (2024-09-17) https://docs.rango.exchange/api-integration/main-api-multi-step/sample-transactions#solana-sample-transaction-test
                legacyTx = SolanaLegacyTransaction.from(
                  rangoSwapResponse.tx.serializedMessage,
                );
              } else {
                debug(
                  "getRangoSwap",
                  `Constructing Solana legacy signed transaction`,
                );
                // Legacy transaction signed by Rango, we cannot alter this transaction
                // Since the recent block hash gets signed too, this transaction will need to be consumed quickly
                const msg = extractTransactionMessageFromSignedRangoTransaction(
                  rangoSwapResponse.tx,
                );
                legacyTx = SolanaLegacyTransaction.populate(
                  msg.compileToLegacyMessage(),
                );
              }

              debug(
                "getRangoSwap",
                "Extracting third party Rango signatures...",
              );
              const thirdPartySignatures =
                extractSignaturesFromRangoTransaction(rangoSwapResponse.tx);

              // Verify Rango signatures incase rango gives us invalid transaction signatures
              debug("getRangoSwap", "Checking Rango signatures...");
              const signaturesAreValid = checkSolanaLegacyTransactionSignatures(
                legacyTx,
                thirdPartySignatures,
              );
              if (!signaturesAreValid) {
                let warnMsg = `Rango Solana signed legacy transaction has invalid Rango signatures,`;
                warnMsg += `  dropping Rango swap transaction`;
                for (
                  let tpsigi = 0;
                  tpsigi < thirdPartySignatures.length;
                  tpsigi++
                ) {
                  const sig = thirdPartySignatures[tpsigi];
                  warnMsg += `  sig[${tpsigi}].pubkey=${sig.pubkey}`;
                  warnMsg += `  sig[${tpsigi}].signature=0x${Buffer.from(
                    sig.signature,
                  ).toString("hex")}`;
                }
                warnMsg += `  fromRangoBlockchain=${fromRangoBlockchainName}`;
                warnMsg += `  toRangoBlockchain=${toRangoBlockchainName}`;
                warnMsg += `  fromToken=${fromRangoTokenSymbol}`;
                warnMsg += `  toToken=${toRangoTokenSymbol}`;
                warnMsg += `  fromAddress=${options.fromAddress}`;
                warnMsg += `  toAddress=${options.toAddress}`;
                warnMsg += `  amount=${options.amount.toString()}`;
                warnMsg += `  slippage=${slippage}`;
                warnMsg += `  referrerFee=${params.referrerFee}`;
                console.warn(warnMsg);
                return null;
              }

              // Sometimes Rango gives us bad transactions @ 2024-09-25
              // Simulate the transaction to check if it actually works so we don't use it to quote the user
              debug("getRangoSwap", "Simulating transaction...");
              const statusResult =
                await checkExpectedSolanaLegacyTransactionStatus(
                  conn,
                  legacyTx,
                  thirdPartySignatures.length > 0,
                  abortable,
                );
              if (!statusResult.succeeds) {
                let warnMsg = `Failed to simulate Rango Solana`;
                if (thirdPartySignatures.length > 0) warnMsg += ` signed`;
                else warnMsg += ` unsigned`;
                warnMsg += ` legacy transaction,`;
                warnMsg += ` dropping Rango swap transaction`;
                warnMsg += `  fromRangoBlockchain=${fromRangoBlockchainName}`;
                warnMsg += `  toRangoBlockchain=${toRangoBlockchainName}`;
                warnMsg += `  fromToken=${fromRangoTokenSymbol}`;
                warnMsg += `  toToken=${toRangoTokenSymbol}`;
                warnMsg += `  fromAddress=${options.fromAddress}`;
                warnMsg += `  toAddress=${options.toAddress}`;
                warnMsg += `  amount=${options.amount.toString()}`;
                warnMsg += `  slippage=${slippage}`;
                warnMsg += `  referrerFee=${params.referrerFee}`;
                console.warn(warnMsg, statusResult.error);
                return null;
              }

              abortable?.signal?.throwIfAborted();

              enkSolTx = {
                type: TransactionType.solana,
                from: rangoSwapResponse.tx.from,
                to: options.toToken.address,
                kind: "legacy",
                serialized: legacyTx
                  .serialize({ requireAllSignatures: false })
                  .toString("base64"),
                thirdPartySignatures,
              };
              break;
            }
            case "VERSIONED": {
              let versionedTx: VersionedTransaction;
              if (rangoSwapResponse.tx.serializedMessage) {
                debug(
                  "getRangoSwap",
                  `Deserializing Solana versioned unsigned transaction`,
                );
                // Versioned transaction, not signed (we can modify it)
                // > When serialized message appears, there is no need for other fields and you just sign and send it
                // @see (2024-09-17) https://docs.rango.exchange/api-integration/main-api-multi-step/sample-transactions#solana-sample-transaction-test
                const bytes = new Uint8Array(
                  rangoSwapResponse.tx.serializedMessage,
                );
                versionedTx = VersionedTransaction.deserialize(bytes);
              } else {
                debug(
                  "getRangoSwap",
                  `Constructing Solana versioned signed transaction`,
                );
                // Versioned transaction signed by Rango, we cannot alter this transaction
                // Since the recent block hash gets signed too, this transaction will need to be consumed quickly
                const msg = extractTransactionMessageFromSignedRangoTransaction(
                  rangoSwapResponse.tx,
                );
                versionedTx = new VersionedTransaction(
                  msg.compileToV0Message(),
                );
              }

              debug(
                "getRangoSwap",
                "Extracting third party Rango signatures...",
              );
              const thirdPartySignatures =
                extractSignaturesFromRangoTransaction(rangoSwapResponse.tx);

              // Verify Rango signatures incase rango gives us invalid transaction signatures
              debug(
                "getRangoSwap",
                `Checking Rango signatures...` +
                  `  signatures=${thirdPartySignatures.length}`,
                `  pubkeys=${thirdPartySignatures
                  .map(({ pubkey }) => pubkey)
                  .join(",")}`,
              );
              const signaturesAreValid =
                checkSolanaVersionedTransactionSignatures(
                  versionedTx,
                  thirdPartySignatures,
                );
              if (!signaturesAreValid) {
                let warnMsg = `Rango Solana signed versioned transaction has invalid Rango signatures,`;
                warnMsg += `  dropping Rango swap transaction`;
                for (
                  let tpsigi = 0, tpsiglen = thirdPartySignatures.length;
                  tpsigi < tpsiglen;
                  tpsigi++
                ) {
                  const sig = thirdPartySignatures[tpsigi];
                  warnMsg += `  sig[${tpsigi}].pubkey=${sig.pubkey}`;
                  warnMsg += `  sig[${tpsigi}].signature=0x${Buffer.from(
                    sig.signature,
                  ).toString("hex")}`;
                }
                warnMsg += `  fromRangoBlockchain=${fromRangoBlockchainName}`;
                warnMsg += `  toRangoBlockchain=${toRangoBlockchainName}`;
                warnMsg += `  fromToken=${fromRangoTokenSymbol}`;
                warnMsg += `  toToken=${toRangoTokenSymbol}`;
                warnMsg += `  fromAddress=${options.fromAddress}`;
                warnMsg += `  toAddress=${options.toAddress}`;
                warnMsg += `  amount=${options.amount.toString()}`;
                warnMsg += `  slippage=${slippage}`;
                warnMsg += `  referrerFee=${params.referrerFee}`;
                console.warn(warnMsg);
                return null;
              }

              // Sometimes Rango gives us bad transactions @ 2024-09-25
              // Simulate the transaction to check if it actually works so we don't use it to quote the user
              debug("getRangoSwap", "Simulating transaction...");
              const statusResult =
                await checkExpectedSolanaVersionedTransactionStatus(
                  conn,
                  versionedTx,
                  thirdPartySignatures.length > 0,
                  abortable,
                );
              if (!statusResult.succeeds) {
                let warnMsg = `Failed to simulate Rango Solana`;
                if (thirdPartySignatures.length > 0) warnMsg += ` signed`;
                else warnMsg += ` unsigned`;
                warnMsg += ` versioned transaction,`;
                warnMsg += ` dropping Rango swap transaction`;
                warnMsg += `  fromRangoBlockchain=${fromRangoBlockchainName}`;
                warnMsg += `  toRangoBlockchain=${toRangoBlockchainName}`;
                warnMsg += `  fromToken=${fromRangoTokenSymbol}`;
                warnMsg += `  toToken=${toRangoTokenSymbol}`;
                warnMsg += `  fromAddress=${options.fromAddress}`;
                warnMsg += `  toAddress=${options.toAddress}`;
                warnMsg += `  amount=${options.amount.toString()}`;
                warnMsg += `  slippage=${slippage}`;
                warnMsg += `  referrerFee=${params.referrerFee}`;
                console.warn(warnMsg, statusResult.error);
                return null;
              }

              abortable?.signal?.throwIfAborted();

              enkSolTx = {
                type: TransactionType.solana,
                from: rangoSwapResponse.tx.from,
                to: options.toToken.address,
                kind: "versioned",
                serialized: Buffer.from(versionedTx.serialize()).toString(
                  "base64",
                ),
                thirdPartySignatures,
              };
              break;
            }
            default:
              rangoSwapResponse.tx.txType satisfies never;
              throw new Error(
                `Unhandled Rango Solana transaction type: ${rangoSwapResponse.tx.txType}`,
              );
          }

          networkTransactions = {
            type: NetworkType.Solana,
            transactions: [enkSolTx],
          };
          break;
        }

        case undefined:
        case null: {
          throw new Error(`Rango did not return a transaction type`);
        }

        default: {
          throw new Error(
            `Unhandled Rango transaction type: ${rangoSwapResponse.tx.type}`,
          );
        }
      }

      const result: RangoSwapResponse = {
        networkTransactions,
        toTokenAmount: toBN(rangoSwapResponse.route.outputAmount),
        fromTokenAmount: toBN(options.amount.toString()),
        additionalNativeFees,
        requestId: rangoSwapResponse.requestId,
      };

      debug(
        "getRangoSwap",
        `Done  took=${(Date.now() - startedAt).toLocaleString()}ms`,
      );

      return result;
    } catch (err) {
      if (!abortable?.signal?.aborted) {
        console.error(
          `Error getting Rango swap, returning empty response (no swap)`,
          err,
        );
      }
      return null;
    }
  }

  async getQuote(
    options: getQuoteOptions,
    meta: QuoteMetaOptions,
    abortable?: { signal: AbortSignal },
  ): Promise<ProviderQuoteResponse | null> {
    const res = await this.getRangoSwap(options, meta, false, abortable);
    if (!res) return null;

    let totalGaslimit: number;
    switch (res.networkTransactions.type) {
      case NetworkType.EVM: {
        totalGaslimit = res.networkTransactions.transactions.reduce(
          (total: number, curVal: EVMTransaction) =>
            total + toBN(curVal.gasLimit).toNumber(),
          0,
        );
        break;
      }
      case NetworkType.Solana: {
        for (
          let i = 0, len = res.networkTransactions.transactions.length;
          i < len;
          i++
        ) {
          const tx = res.networkTransactions.transactions[i];
          totalGaslimit += extractComputeBudget(
            VersionedTransaction.deserialize(
              Buffer.from(tx.serialized, "base64"),
            ),
          );
        }
        break;
      }
      default: {
        res.networkTransactions satisfies never;
        totalGaslimit = 0;
        break;
      }
    }

    const response: ProviderQuoteResponse = {
      fromTokenAmount: res.fromTokenAmount,
      toTokenAmount: res.toTokenAmount,
      additionalNativeFees: res.additionalNativeFees,
      provider: this.name,
      quote: {
        meta,
        options,
        provider: this.name,
      },
      totalGaslimit,
      minMax: await this.getMinMaxAmount(),
    };

    return response;
  }

  async getSwap(
    quote: SwapQuote,
    abortable?: { signal: AbortSignal },
  ): Promise<ProviderSwapResponse | null> {
    const res = await this.getRangoSwap(
      quote.options,
      quote.meta,
      true,
      abortable,
    );
    if (!res) return null;
    const feeConfig =
      FEE_CONFIGS[this.name][quote.meta.walletIdentifier].fee || 0;
    const response: ProviderSwapResponse = {
      fromTokenAmount: res.fromTokenAmount,
      provider: this.name,
      toTokenAmount: res.toTokenAmount,
      additionalNativeFees: res.additionalNativeFees,
      transactions: res.networkTransactions.transactions,
      slippage: quote.meta.slippage || DEFAULT_SLIPPAGE,
      fee: feeConfig * 100,
      getStatusObject: async (
        options: StatusOptions,
      ): Promise<StatusOptionsResponse> => ({
        options: {
          ...options,
          requestId: res.requestId,
        },
        provider: this.name,
      }),
    };

    return response;
  }

  async getStatus(options: StatusOptions): Promise<TransactionStatus> {
    const { requestId, transactions } = options;

    // TODO: If a Solana transaction hasn't been found after 3 minutes then consider dropping it
    // I'm not sure how Rango's API handles Solana transactions being dropped...

    const mostRecentTransactionHash =
      transactions.length > 0
        ? transactions[transactions.length - 1].hash
        : transactions[0].hash;

    const isAlreadySuccessOrFailed = [
      RangoTransactionStatus.FAILED,
      RangoTransactionStatus.SUCCESS,
    ].includes(
<<<<<<< HEAD
      this.transactionsStatus.find((t) => t.hash === mostRecentTransactionHash)
        ?.status
=======
      this.transactionsStatus.find((t) => t.hash === transactionHash)?.status,
>>>>>>> b6e5f6d0
    );

    if (requestId && !isAlreadySuccessOrFailed) {
      const res = await rangoClient.status({
        txId: mostRecentTransactionHash,
        requestId,
      });

      if (res.error || res.status === RangoTransactionStatus.FAILED) {
        this.transactionsStatus.push({
          status: RangoTransactionStatus.FAILED,
          hash: mostRecentTransactionHash,
        });
        return TransactionStatus.failed;
      }
      if (!res.status || res.status === RangoTransactionStatus.RUNNING) {
        return TransactionStatus.pending;
      }
      this.transactionsStatus.push({
        status: RangoTransactionStatus.SUCCESS,
        hash: mostRecentTransactionHash,
      });
      return TransactionStatus.success;
    }

    const statuses: TransactionStatus[] = [];
    switch (this.network) {
      case SupportedNetworkName.Solana: {
        // Get status of Solana transactions
        const sigStatuses = await (
          this.web3 as Connection
        ).getSignatureStatuses(transactions.map(({ hash }) => hash));
        for (let i = 0, len = sigStatuses.value.length; i < len; i++) {
          const sigStatus = sigStatuses.value[i];
          if (sigStatus == null) {
            statuses.push(TransactionStatus.pending);
          } else if (sigStatus.err != null) {
            statuses.push(TransactionStatus.failed);
          } else {
            statuses.push(TransactionStatus.success);
          }
        }
        break;
      }
      // Assume EVM
      default: {
        // Get status of EVM transactions
        const receipts = await Promise.all(
<<<<<<< HEAD
          transactions.map(({ hash }) =>
            (this.web3 as Web3Eth).getTransactionReceipt(hash)
          )
=======
          transactionHashes.map((hash) =>
            (this.web3 as Web3Eth).getTransactionReceipt(hash),
          ),
>>>>>>> b6e5f6d0
        );

        for (let i = 0, len = receipts.length; i < len; i++) {
          const receipt = receipts[i];
          let status: TransactionStatus;
          if (!receipt || (receipt && !receipt.blockNumber)) {
            status = TransactionStatus.pending;
          } else if (receipt && !receipt.status) {
            status = TransactionStatus.failed;
          } else {
            status = TransactionStatus.success;
          }
          statuses.push(status);
        }
        break;
      }
    }

    // If any failed or are still pending, return their status
    for (let i = 0, len = statuses.length; i < len; i++) {
      const status = statuses[i];
      switch (status) {
        case TransactionStatus.failed:
          return status;
        case TransactionStatus.pending:
          return status;
        case TransactionStatus.success: /* noop */
        default: /* noop */
      }
    }

    // no failed or pending, assume success
    return TransactionStatus.success;
  }
}

async function isEVMAddressAsync(address: string): Promise<boolean> {
  return isEVMAddress(address);
}
async function isSolanaAddressAsync(address: string): Promise<boolean> {
  return isValidSolanaAddress(address);
}

function getIsAddressAsync(
  network: SupportedNetworkName,
): (address: string) => Promise<boolean> {
  switch (network) {
    case SupportedNetworkName.Solana:
      return isSolanaAddressAsync;
    default:
      return isEVMAddressAsync;
  }
}

function sleep(
  duration: number,
  abortable?: { signal?: AbortSignal },
): Promise<void> {
  if (abortable?.signal?.aborted)
    return Promise.reject(abortable.signal.reason);
  if (duration <= 0) return Promise.resolve();
  return new Promise<void>((res, rej) => {
    const onTimeout = () => {
      cleanup();
      res();
    };
    const onAbort = () => {
      cleanup();
      rej(abortable!.signal!.reason);
    };
    const cleanup = () => {
      clearTimeout(timeout);
      abortable?.signal?.removeEventListener("abort", onAbort);
    };
    const timeout = setTimeout(onTimeout, duration);
    abortable?.signal?.addEventListener("abort", onAbort);
  });
}

async function fetchRangoSwaplist(abortable?: {
  signal?: AbortSignal;
}): Promise<RangoEnkryptToken[]> {
  const url = RANGO_LIST;
  const retries = [0, 1_000, 2_000, 5_000];
  let retryidx = 0;
  let errref: undefined | { err: Error };
  let result: RangoEnkryptToken[];
  retries: while (true) {
    if (retryidx >= retries.length) {
      throw new Error(
        `Failed to fetch Rango swaplists after ${retries.length}` +
          ` retries: ${String(errref?.err ?? "???")}`,
      );
    }
    const waitMs = retries[retryidx];
    if (waitMs > 0) {
      console.debug(`Retrying Rango swaplists in ${waitMs}ms...`);
      await sleep(waitMs, abortable);
    }
    if (retryidx > 0) {
      console.debug(`Retrying Rango swaplists...`);
    }

    const aborter = new AbortController();
    const onTimeout = () => {
      cleanup();
      aborter.abort(new Error(`Rango swaplists HTTP request timed`));
    };
    const onAbort = () => {
      cleanup();
      aborter.abort(abortable!.signal!.reason);
    };
    const cleanup = () => {
      clearTimeout(requestTimeout);
      abortable?.signal?.removeEventListener("abort", onAbort);
    };
    const requestTimeout = setTimeout(onTimeout, 30_000);
    abortable?.signal?.addEventListener("abort", onAbort);
    try {
      const res = await fetch(RANGO_LIST, {
        signal: aborter.signal,
        headers: [["Accept", "application/json"]],
      });
      if (!res.ok) {
        let msg = await res
          .text()
          .catch(
            (err: Error) => `! Failed to decode response text: ${String(err)}`,
          );
        const len = msg.length;
        if (len > 512 + 10 + len.toString().length)
          msg = `${msg.slice(0, 512)}... (512/${len})`;
        throw new Error(
          `Failed to fetch Rango swaplists with ${res.status} ${res.statusText} ${url} ${msg}`,
        );
      }
      const json = await res.json();
      result = json as RangoEnkryptToken[];
      break retries;
    } catch (err) {
      console.warn(`Failed to fetch Rango swaplists`, err);
      errref ??= { err: err as Error };
    } finally {
      cleanup();
    }
    retryidx++;
  }

  if (!result) throw new Error("Something went wrong: result is falsy");
  if (!Array.isArray(result))
    throw new Error(`Expected array but got ${typeof result}`);

  return result;
}

function extractSignaturesFromRangoTransaction(
  rangoSolanaTx: RangoSolanaTransaction,
): {
  /** Base58 public key */
  pubkey: string;
  /** Uint8 byte Array */
  signature: number[];
}[] {
  const apiThirdPartySignatures = rangoSolanaTx.signatures;
  const thirdPartySigCount = apiThirdPartySignatures.length;
  const thirdPartySignatures: {
    /** Base58 */
    pubkey: string;
    /** Uint8 byte array */
    signature: number[];
  }[] = new Array(thirdPartySigCount);
  for (let tpsigi = 0; tpsigi < thirdPartySigCount; tpsigi++) {
    const { signature: int8sig, publicKey } = apiThirdPartySignatures[tpsigi];
    const sigSize = int8sig.length;
    const uint8sig = new Array<number>(sigSize);
    // Rango gives us back signatures & data in int8 arrays instead of uint8 arrays
    for (let sigbytei = 0; sigbytei < sigSize; sigbytei++) {
      // int8 to uint8
      uint8sig[sigbytei] = int8sig[sigbytei] & 0xff;
    }
    thirdPartySignatures[tpsigi] = {
      pubkey: publicKey,
      signature: uint8sig,
    };
  }
  return thirdPartySignatures;
}

function extractTransactionMessageFromSignedRangoTransaction(
  rangoSolanaTx: RangoSolanaTransaction,
): TransactionMessage {
  // Extract instructions
  const apiInstructions = rangoSolanaTx.instructions;
  const instructionCount = apiInstructions.length;
  const instructions = new Array<TransactionInstruction>(instructionCount);
  for (let instri = 0; instri < instructionCount; instri++) {
    const apiInstruction = apiInstructions[instri];
    const apiInstructionKeys = apiInstruction.keys;
    const keyCount = apiInstructionKeys.length;
    const keys = new Array<AccountMeta>(keyCount);
    for (let keyi = 0; keyi < keyCount; keyi++) {
      const { pubkey, isSigner, isWritable } = apiInstructionKeys[keyi];
      keys[keyi] = {
        isWritable,
        isSigner,
        pubkey: new PublicKey(pubkey),
      };
    }
    instructions[instri] = new TransactionInstruction({
      keys,
      data: Buffer.from(apiInstruction.data),
      programId: new PublicKey(apiInstruction.programId),
    });
  }

  // Extract message

  const msg = new TransactionMessage({
    instructions,
    recentBlockhash: rangoSolanaTx.recentBlockhash,
    payerKey: new PublicKey(rangoSolanaTx.from),
  });

  return msg;
}

function checkSolanaLegacyTransactionSignatures(
  legacyTx: SolanaLegacyTransaction,
  thirdPartySignatures: {
    /** Base58 */
    pubkey: string;
    /** Uint8 byte array */
    signature: number[];
  }[],
): boolean {
  if (thirdPartySignatures.length === 0) return true;

  // TODO: does it matter that we sign here? probably not
  // cloning doesn't seem to work (says rangoSignaturesAreValid=false for some reason)
  // const clonedTx = SolanaLegacyTransaction.from(legacyTx.serialize({ requireAllSignatures: false, }))
  const clonedTx = legacyTx;
  for (let tpsigi = 0; tpsigi < thirdPartySignatures.length; tpsigi++) {
    const sig = thirdPartySignatures[tpsigi];
    clonedTx.addSignature(
      new PublicKey(sig.pubkey),
      Buffer.from(sig.signature),
    );
  }
  const rangoSignaturesAreValid = clonedTx.verifySignatures(false);
  return rangoSignaturesAreValid;
}

function checkSolanaVersionedTransactionSignatures(
  versionedTx: VersionedTransaction,
  thirdPartySignatures: {
    /** Base58 */
    pubkey: string;
    /** Uint8 byte array */
    signature: number[];
  }[],
): boolean {
  if (thirdPartySignatures.length === 0) return true;

  const clonedTx = VersionedTransaction.deserialize(versionedTx.serialize());
  for (let tpsigi = 0; tpsigi < thirdPartySignatures.length; tpsigi++) {
    const sig = thirdPartySignatures[tpsigi];
    // TODO: does this actually verify signatures?
    // There appears to be no verifyTransaction method to use?
    try {
      clonedTx.addSignature(
        new PublicKey(sig.pubkey),
        Buffer.from(sig.signature),
      );
    } catch (err) {
      // Does this happen?
      // If not we can check with tweetnacl
      console.error(`Failed to add signature to versioned transaction`, err);
      return false;
    }
  }
  return true;
}

/**
 * Sometimes simulation fails because block hash isn't recent enough, or is too recent,
 * so we'll modify the block hash and retry a few times in-case (only works for unsigned
 * transactions)
 */
async function checkExpectedSolanaLegacyTransactionStatus(
  conn: Connection,
  legacyTx: SolanaLegacyTransaction,
  signed: boolean,
  abortable?: { signal?: AbortSignal },
): Promise<
  | { succeeds: true; error?: undefined }
  | { succeeds: false; error: TransactionError }
> {
  const retries = [0, 500, 1_000, 2_000];
  let retryidx = 0;
  let errref: undefined | { txerr: TransactionError };
  let success = false;
  while (!success) {
    abortable?.signal?.throwIfAborted();
    if (retryidx >= retries.length) {
      return { succeeds: false, error: errref!.txerr };
    }
    const waitms = retries[retryidx];
    if (waitms > 0) await sleep(waitms, abortable);
    if (retryidx > 0 && signed) {
      // Sometimes simulation fails because block hash isn't recent enough, or is too recent,
      // so we'll modify the block hash and retry a few times in-case (only works for unsigned
      // transactions)
      const latestBlockHash = await conn.getLatestBlockhash();
      debug(
        "checkExpectedSolanaLegacyTransactionStatus",
        `Retrying Rango Solana unsigned legacy transaction simulation` +
          ` with updated block hash ${latestBlockHash.blockhash}...`,
      );
      legacyTx.recentBlockhash = latestBlockHash.blockhash;
      abortable?.signal?.throwIfAborted();
    }
    const sim = await conn.simulateTransaction(legacyTx);
    if (sim.value.err) {
      // Simulation failed, we must retry or exit. Something is wrong with the Rango transaction.
      let warnMsg = "Rango Solana";
      if (signed) warnMsg += ` signed`;
      else warnMsg += ` unsigned`;
      warnMsg += ` legacy transaction failed simulation`;
      warnMsg += ` on attempt ${retryidx + 1}`;
      console.warn(warnMsg, sim.value.err);
      errref = { txerr: sim.value.err };
    } else {
      // Simulation succeeded, we can continue
      success = true;
    }
    retryidx++;
  }
  return { succeeds: true };
}

/**
 * Sometimes simulation fails because block hash isn't recent enough, or is too recent,
 * so we'll modify the block hash and retry a few times in-case (only works for unsigned
 * transactions)
 */
async function checkExpectedSolanaVersionedTransactionStatus(
  conn: Connection,
  versionedTx: VersionedTransaction,
  signed: boolean,
  abortable?: { signal?: AbortSignal },
): Promise<
  | { succeeds: true; error?: undefined }
  | { succeeds: false; error: TransactionError }
> {
  const retries = [0, 1_000, 2_000];
  let retryidx = 0;
  let errref: undefined | { txerr: TransactionError };
  let success = false;
  while (!success) {
    if (retryidx >= retries.length) {
      return { succeeds: false, error: errref!.txerr };
    }
    const waitms = retries[retryidx];
    if (waitms > 0) await sleep(waitms, abortable);
    if (retryidx > 0 && signed) {
      // Sometimes simulation fails because block hash isn't recent enough, or is too recent,
      // so we'll modify the block hash and retry a few times in-case (only works for unsigned
      // transactions)
      const latestBlockHash = await conn.getLatestBlockhash();
      debug(
        "checkExpectedSolanaVersionedTransactionStatus",
        `Retrying Rango Solana unsigned versioned transaction simulation` +
          ` with updated block hash ${latestBlockHash.blockhash}...`,
      );
      versionedTx.message.recentBlockhash = latestBlockHash.blockhash;
    }
    const sim = await conn.simulateTransaction(versionedTx, {
      sigVerify: false,
    });
    if (sim.value.err) {
      // Simulation failed, we must retry or exit. Something is wrong with the Rango transaction.
      let warnMsg = "Rango Solana";
      if (signed) warnMsg += ` signed`;
      else warnMsg += ` unsigned`;
      warnMsg += ` versioned transaction failed simulation`;
      warnMsg += ` on attempt ${retryidx + 1}`;
      console.warn(warnMsg, sim.value.err);
      errref = { txerr: sim.value.err };
    } else {
      // Simulation succeeded, we can continue
      success = true;
    }
    retryidx++;
  }
  return { succeeds: true };
}

/**
 * Check whether two rango blockchain id's are equal
 *
 * (Rango blockchain ids are not strictly numeric)
 *
 * Sometimes Rango chainId will be a number, sometimes it'll be something else
 * for example they use "mainnet-beta" for Solana but for most (all?) EVM it
 * has an 0x prefixed hex number
 */
function rangoChainIdsEq(chainIdA: string, chainIdB: string): boolean {
  const chainIdANumber = Number(chainIdA);
  const chainIdBNumber = Number(chainIdB);
  const aIsNumber = Number.isSafeInteger(chainIdANumber);
  const bIsNumber = Number.isSafeInteger(chainIdBNumber);
  if (aIsNumber && bIsNumber) return chainIdANumber === chainIdBNumber;
  if (!aIsNumber && !bIsNumber) return chainIdA === chainIdB;
  return false;
}

export default Rango;<|MERGE_RESOLUTION|>--- conflicted
+++ resolved
@@ -1249,12 +1249,8 @@
       RangoTransactionStatus.FAILED,
       RangoTransactionStatus.SUCCESS,
     ].includes(
-<<<<<<< HEAD
       this.transactionsStatus.find((t) => t.hash === mostRecentTransactionHash)
-        ?.status
-=======
-      this.transactionsStatus.find((t) => t.hash === transactionHash)?.status,
->>>>>>> b6e5f6d0
+        ?.status,
     );
 
     if (requestId && !isAlreadySuccessOrFailed) {
@@ -1303,15 +1299,9 @@
       default: {
         // Get status of EVM transactions
         const receipts = await Promise.all(
-<<<<<<< HEAD
           transactions.map(({ hash }) =>
-            (this.web3 as Web3Eth).getTransactionReceipt(hash)
-          )
-=======
-          transactionHashes.map((hash) =>
             (this.web3 as Web3Eth).getTransactionReceipt(hash),
           ),
->>>>>>> b6e5f6d0
         );
 
         for (let i = 0, len = receipts.length; i < len; i++) {
