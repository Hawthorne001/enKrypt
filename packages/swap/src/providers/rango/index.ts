import type Web3Eth from "web3-eth";
import { numberToHex, toBN } from "web3-utils";
import {
  EvmTransaction as RangoEvmTransaction,
  RangoClient,
  TransactionStatus as RangoTransactionStatus,
  MetaResponse,
  SwapRequest,
  BlockchainMeta,
  RoutingResultType,
  TransactionType as RangoTransactionType,
} from "rango-sdk-basic";
import { Connection, VersionedTransaction } from "@solana/web3.js";
import { extractComputeBudget } from "@src/utils/solana";
import {
  EVMTransaction,
  getQuoteOptions,
  MinMaxResponse,
  NetworkType,
  ProviderClass,
  ProviderFromTokenResponse,
  ProviderName,
  ProviderQuoteResponse,
  ProviderSwapResponse,
  ProviderToTokenResponse,
  QuoteMetaOptions,
  StatusOptions,
  StatusOptionsResponse,
  SupportedNetworkName,
  SwapQuote,
  TokenType,
  TransactionStatus,
  TransactionType,
} from "../../types";
import {
  DEFAULT_SLIPPAGE,
  FEE_CONFIGS,
  GAS_LIMITS,
  NATIVE_TOKEN_ADDRESS,
} from "../../configs";
import { RangoNetworkedTransactions, RangoSwapResponse } from "./types";
import { TOKEN_AMOUNT_INFINITY_AND_BEYOND } from "../../utils/approvals";
import estimateEVMGasList from "../../common/estimateGasList";
import { isEVMAddress } from "../../utils/common";

const RANGO_PUBLIC_API_KEY = "ee7da377-0ed8-4d42-aaf9-fa978a32b18d";
const rangoClient = new RangoClient(RANGO_PUBLIC_API_KEY);

/**
 * `name` is the blockchain id on Rango
 *
 * You can use the Rango API to get a list of tokens to figure out the Rango name of a network
 *
 * @see https://rango-api.readme.io/reference/meta
 *
 * ```sh
 * curl 'https://api.rango.exchange/basic/meta?apiKey=c6381a79-2817-4602-83bf-6a641a409e32' -H 'Accept:application/json'
 * ```
 */
const supportedNetworks: {
  [key in SupportedNetworkName]?: {
    /** Standard base10 chain ID, can be obtained from `https://chainlist.org` */
    chainId: string;
    /** Rango name (Rango's identifier for the chain) of a network */
    name: string;
  };
} = {
  [SupportedNetworkName.Ethereum]: {
    chainId: "1",
    name: "ETH",
  },
  [SupportedNetworkName.Binance]: {
    chainId: "56",
    name: "BSC",
  },
  [SupportedNetworkName.Matic]: {
    chainId: "137",
    name: "POLYGON",
  },
  [SupportedNetworkName.Optimism]: {
    chainId: "10",
    name: "OPTIMISM",
  },
  [SupportedNetworkName.Avalanche]: {
    chainId: "43114",
    name: "AVAX_CCHAIN",
  },
  [SupportedNetworkName.Fantom]: {
    chainId: "250",
    name: "FANTOM",
  },
  [SupportedNetworkName.Aurora]: {
    chainId: "1313161554",
    name: "AURORA",
  },
  [SupportedNetworkName.Gnosis]: {
    chainId: "100",
    name: "GNOSIS",
  },
  [SupportedNetworkName.Arbitrum]: {
    chainId: "42161",
    name: "ARBITRUM",
  },
  [SupportedNetworkName.Moonbeam]: {
    chainId: "1284",
    name: "MOONBEAM",
  },
<<<<<<< HEAD
  [SupportedNetworkName.Solana]: {
    chainId: "900", // Doesn't match with Rango, their chainId value for this is "mainnet-beta"
    name: "SOLANA",
=======
  [SupportedNetworkName.Blast]: {
    chainId: "81457",
    name: "BLAST",
  },
  [SupportedNetworkName.Telos]: {
    chainId: "40",
    name: "TELOS",
>>>>>>> 71cc2373
  },
};

class Rango extends ProviderClass {
  tokenList: TokenType[];

  network: SupportedNetworkName;

  web3: Web3Eth | Connection;

  name: ProviderName;

  fromTokens: ProviderFromTokenResponse;

  toTokens: ProviderToTokenResponse;

  rangoMeta: MetaResponse;

  transactionsStatus: { hash: string; status: RangoTransactionStatus }[];

  constructor(web3: Web3Eth | Connection, network: SupportedNetworkName) {
    super();
    this.network = network;
    this.tokenList = [];
    this.web3 = web3;
    this.name = ProviderName.rango;
    this.fromTokens = {};
    this.toTokens = {};
    this.rangoMeta = { blockchains: [], tokens: [], swappers: [] };
    this.transactionsStatus = [];
  }

  async init(tokenList?: TokenType[]): Promise<void> {
    (window as any).rango = this;
    const resMeta = await rangoClient.meta({
      excludeNonPopulars: true,
      transactionTypes: [RangoTransactionType.EVM, RangoTransactionType.SOLANA],
    });
    this.rangoMeta = resMeta;
    const { blockchains, tokens } = resMeta;
    if (!Rango.isSupported(this.network, blockchains)) {
      return;
    }
    tokenList?.forEach((t) => {
      const tokenSupport = tokens.find((token) => token.address === t.address);
      if (this.isNativeToken(t.address) || tokenSupport) {
        this.fromTokens[t.address] = t;
      }
    });
  }

  static isSupported(
    network: SupportedNetworkName,
    blockchains: BlockchainMeta[]
  ) {
<<<<<<< HEAD
    if (
      !Object.keys(supportedNetworks).includes(network as unknown as string)
    ) {
      return false;
    }
=======
    // We must support this network
    if (!Object.keys(supportedNetworks).includes(network as unknown as string)) {
      return false;
    }

>>>>>>> 71cc2373
    if (blockchains.length) {
      // Join Rango networks and our supported networks by their chain id

      // Extract our info about this supported network
      const { chainId } = Object.entries(supportedNetworks).find(
        (chain) => chain[0] === (network as unknown as string)
      )[1];
<<<<<<< HEAD
      const enabled = !!blockchains.find(
        // Sometimes Rango chainId will be a number, sometimes it'll be something else
        // for example they use "mainnet-beta" for Solana but for most (all?) EVM it
        // has an 0x prefixed hex number
        (chain: BlockchainMeta) => {
          if (Number(chain.chainId) === Number(chainId)) return true;
          if (
            network === SupportedNetworkName.Solana &&
            chain.name === "SOLANA" &&
            chain.chainId === "mainnet-beta"
          )
            return true;
          return false;
        }
=======

      // Does Rango support this chain id?
      return !!blockchains.find(
        (chain: BlockchainMeta) => Number(chain.chainId) === Number(chainId)
>>>>>>> 71cc2373
      )?.enabled;
      return enabled;
    }

    // Rango didn't give us anything so just assume Rango supports this network
    return true;
  }

  getFromTokens() {
    return this.fromTokens;
  }

  getToTokens() {
    const { tokens } = this.rangoMeta;
    const supportedCRangoNames = Object.values(supportedNetworks).map(
      (s) => s.name
    );
    const rangoToNetwork: Record<string, SupportedNetworkName> = {};
    Object.keys(supportedNetworks).forEach((net) => {
      rangoToNetwork[supportedNetworks[net].name] =
        net as unknown as SupportedNetworkName;
    });
    tokens?.forEach((t) => {
      if (!supportedCRangoNames.includes(t.blockchain)) return;
      if (!this.toTokens[rangoToNetwork[t.blockchain]])
        this.toTokens[rangoToNetwork[t.blockchain]] = {};
      this.toTokens[rangoToNetwork[t.blockchain]][
        t.address || NATIVE_TOKEN_ADDRESS
      ] = {
        ...t,
        name: t.name || t.symbol,
        logoURI: t.image,
        type: NetworkType.EVM,
        price: t.usdPrice,
        networkInfo: {
          name: rangoToNetwork[t.blockchain],
          isAddress: (address: string) =>
            Promise.resolve(isEVMAddress(address)),
        },
      };
    });

    return this.toTokens;
  }

  /**
   * Returns the symbol in Rango's specific form from the meta information.
   * For cross-chain tokens like Ethereum (ETH) on the Binance Smart Chain (BSC) network,
   * it returns the corresponding symbol like WETH.
   */
  private getSymbol(token: TokenType) {
    const { tokens } = this.rangoMeta;
    if (this.isNativeToken(token.address)) return token.symbol;
    return Object.values(tokens || []).find(
      (t) => t.address?.toLowerCase() === token.address?.toLowerCase()
    )?.symbol;
  }

  private isNativeToken(address: string) {
    return NATIVE_TOKEN_ADDRESS === address;
  }

  getMinMaxAmount(): Promise<MinMaxResponse> {
    return Promise.resolve({
      minimumFrom: toBN("1"),
      maximumFrom: toBN(TOKEN_AMOUNT_INFINITY_AND_BEYOND),
      minimumTo: toBN("1"),
      maximumTo: toBN(TOKEN_AMOUNT_INFINITY_AND_BEYOND),
    });
  }

  private async getRangoSwap(
    options: getQuoteOptions,
    meta: QuoteMetaOptions,
    accurateEstimate: boolean
  ): Promise<RangoSwapResponse | null> {
    const { blockchains } = this.rangoMeta;

    // Determine whether Enkrypt + Rango supports this swap

    // Do we support Rango on this network?
    if (
      !Rango.isSupported(
        options.toToken.networkInfo.name as SupportedNetworkName,
        blockchains
      ) ||
      !Rango.isSupported(this.network, blockchains)
    )
      return Promise.resolve(null);

    // Does Rango support these tokens?
    const feeConfig = FEE_CONFIGS[this.name][meta.walletIdentifier];

    /** Source token Rango blockchain name */
    const fromBlockchain = blockchains.find((chain) => {
      // Chain id matches
      if (
        Number(chain.chainId) ===
        Number(supportedNetworks[this.network].chainId)
      )
        return true;
      // It's Solana
      if (
        this.network === SupportedNetworkName.Solana &&
        chain.name === "SOLANA" &&
        chain.chainId === "mainnet-beta"
      )
        return true;
      // No match
      return false;
    })?.name;

    /** Destination token Rango blockchain name */
    const toBlockchain = blockchains.find((chain) => {
      // Chain id matchecs
      if (
        Number(chain.chainId) ===
        Number(supportedNetworks[options.toToken.networkInfo.name].chainId)
      )
        return true;
      // It's Solana
      if (
        options.toToken.networkInfo.name === SupportedNetworkName.Solana &&
        chain.name === "SOLANA" &&
        chain.chainId === "mainnet-beta"
      )
        return true;
      // No match
      return false;
    })?.name;

    const fromTokenAddress = options.fromToken.address;
    const toTokenAddress = options.toToken.address;

    /** Source token symbol */
    const fromSymbol = this.getSymbol(options.fromToken);

    /** Destination token symbol */
    const toSymbol = this.getSymbol(options.toToken);

    // If we can't get symbols for the tokens then we don't support them
    if (!fromSymbol || !toSymbol) return Promise.resolve(null);

    // Enkrypt & Rango both likely support this swap (pair & networks)

    // Request a swap transaction from Rango for the pair & networks
    const params: SwapRequest = {
      from: {
        address: !this.isNativeToken(fromTokenAddress)
          ? fromTokenAddress
          : null,
        blockchain: fromBlockchain,
        symbol: fromSymbol,
      },
      to: {
        address: !this.isNativeToken(toTokenAddress) ? toTokenAddress : null,
        blockchain: toBlockchain,
        symbol: toSymbol,
      },
      amount: options.amount.toString(),
      fromAddress: options.fromAddress,
      toAddress: options.toAddress,
      slippage: meta.slippage || DEFAULT_SLIPPAGE,
      referrerFee: feeConfig ? (feeConfig.fee * 100).toFixed(3) : undefined,
      referrerAddress: feeConfig?.referrer || undefined,
      disableEstimate: true,
    };

    const rangoSwapResponse = await rangoClient.swap(params);

    if (
      rangoSwapResponse.error ||
      rangoSwapResponse.resultType !== RoutingResultType.OK
    ) {
      // Rango experienced some kind of error or is unable to route the swap
      console.error(rangoSwapResponse.error);
      return Promise.resolve(null);
    }

    // We have a swap transaction provided by Rango that can be executed

    // Note additional routing fees
    let additionalNativeFees = toBN(0);
    rangoSwapResponse.route.fee.forEach((f) => {
      if (
        !f.token.address &&
        f.expenseType === "FROM_SOURCE_WALLET" &&
        f.name !== "Network Fee"
      ) {
        additionalNativeFees = additionalNativeFees.add(toBN(f.amount));
      }
    });

    // Fill in gas values, add approval transactions, etc
    let networkTransactions: RangoNetworkedTransactions;

    switch (rangoSwapResponse.tx?.type) {
      // Process Rango swap Solana transaction
      case RangoTransactionType.SOLANA: {
        let versionedTransaction: VersionedTransaction;
        if (rangoSwapResponse.tx.serializedMessage == null) {
          // TODO: when and why does this happen?
          throw new Error(
            `Rango did not return a serialized message for the Solana transaction`
          );
        }
        switch (rangoSwapResponse.tx.txType) {
          case "VERSIONED": {
            versionedTransaction = VersionedTransaction.deserialize(
              new Uint8Array(rangoSwapResponse.tx.serializedMessage)
            );
            break;
          }
          case "LEGACY": {
            // TODO: does this work? versionedTransaction.version has type `'legacy' | 0` so maybe?
            versionedTransaction = VersionedTransaction.deserialize(
              new Uint8Array(rangoSwapResponse.tx.serializedMessage)
            );
            break;
          }
          default:
            rangoSwapResponse.tx.txType satisfies never;
            throw new Error(
              `Unhandled Rango Solana transaction type: ${rangoSwapResponse.tx.txType}`
            );
        }

        networkTransactions = {
          type: NetworkType.Solana,
          transactions: [
            {
              type: TransactionType.solana,
              from: rangoSwapResponse.tx.from,
              // TODO: is this right?
              to: options.toToken.address,
              serialized: Buffer.from(
                versionedTransaction.serialize()
              ).toString("base64"),
            },
          ],
        };
        break;
      }

      // Process Rango swap EVM transaction
      case RangoTransactionType.EVM: {
        const transactions: EVMTransaction[] = [];

        // TODO: handle Solana transactions
        const tx = rangoSwapResponse.tx as RangoEvmTransaction;
        if (!this.isNativeToken(options.fromToken.address) && tx.approveTo) {
          // The user needss to approve Rango to swap tokens on their behalf
          const approvalTx: EVMTransaction = {
            from: tx.from,
            data: tx.approveData,
            gasLimit: GAS_LIMITS.approval,
            to: tx.approveTo,
            value: tx.value || "0x0",
            type: TransactionType.evm,
          };
          transactions.push(approvalTx);
        }

        // Stage the swap transaction
        transactions.push({
          from: options.fromAddress,
          gasLimit: tx.gasLimit || GAS_LIMITS.swap,
          to: tx.txTo,
          value: numberToHex(tx.value),
          data: tx.txData,
          type: TransactionType.evm,
        });

        if (accurateEstimate) {
          // Get accurate gas limits for each transactions
          const accurateGasEstimate = await estimateEVMGasList(
            transactions,
            this.network
          );
          if (accurateGasEstimate) {
            // Something went wrong estimating gas value, bail on the swap request
            if (accurateGasEstimate.isError) return null;
            // Update each transaction with their accurate gas limit
            transactions.forEach((transaction, idx) => {
              transaction.gasLimit = accurateGasEstimate.result[idx];
            });
          }
        }

        networkTransactions = { type: NetworkType.EVM, transactions };
        break;
      }

      case undefined:
      case null: {
        throw new Error(`Rango did not return a transaction type`);
      }

      default: {
        throw new Error(
          `Unhandled Rango transaction type: ${rangoSwapResponse.tx.type}`
        );
      }
    }

    const result: RangoSwapResponse = {
      networkTransactions,
      toTokenAmount: toBN(rangoSwapResponse.route.outputAmount),
      fromTokenAmount: toBN(options.amount.toString()),
      additionalNativeFees,
      requestId: rangoSwapResponse.requestId,
    };

    return result;
  }

  async getQuote(
    options: getQuoteOptions,
    meta: QuoteMetaOptions
  ): Promise<ProviderQuoteResponse | null> {
    const res = await this.getRangoSwap(options, meta, false);
    if (!res) return null;

    let totalGaslimit: number;
    switch (res.networkTransactions.type) {
      case NetworkType.EVM: {
        totalGaslimit = res.networkTransactions.transactions.reduce(
          (total: number, curVal: EVMTransaction) =>
            total + toBN(curVal.gasLimit).toNumber(),
          0
        );
        break;
      }
      case NetworkType.Solana: {
        for (
          let i = 0, len = res.networkTransactions.transactions.length;
          i < len;
          i++
        ) {
          const tx = res.networkTransactions.transactions[i];
          totalGaslimit += extractComputeBudget(
            VersionedTransaction.deserialize(
              Buffer.from(tx.serialized, "base64")
            )
          );
        }
        break;
      }
      default: {
        res.networkTransactions satisfies never;
        totalGaslimit = 0;
        break;
      }
    }

    const response: ProviderQuoteResponse = {
      fromTokenAmount: res.fromTokenAmount,
      toTokenAmount: res.toTokenAmount,
      additionalNativeFees: res.additionalNativeFees,
      provider: this.name,
      quote: {
        meta,
        options,
        provider: this.name,
      },
      totalGaslimit,
      minMax: await this.getMinMaxAmount(),
    };

    return response;
  }

  async getSwap(quote: SwapQuote): Promise<ProviderSwapResponse | null> {
    const res = await this.getRangoSwap(quote.options, quote.meta, true);
    if (!res) return null;
    const feeConfig =
      FEE_CONFIGS[this.name][quote.meta.walletIdentifier].fee || 0;
    const response: ProviderSwapResponse = {
      fromTokenAmount: res.fromTokenAmount,
      provider: this.name,
      toTokenAmount: res.toTokenAmount,
      additionalNativeFees: res.additionalNativeFees,
      transactions: res.networkTransactions.transactions,
      slippage: quote.meta.slippage || DEFAULT_SLIPPAGE,
      fee: feeConfig * 100,
      getStatusObject: async (
        options: StatusOptions
      ): Promise<StatusOptionsResponse> => ({
        options: {
          ...options,
          requestId: res.requestId,
        },
        provider: this.name,
      }),
    };

    return response;
  }

  async getStatus(options: StatusOptions): Promise<TransactionStatus> {
    const { requestId, transactionHashes } = options;

    const transactionHash =
      transactionHashes.length > 0
        ? transactionHashes[transactionHashes.length - 1]
        : transactionHashes[0];

    const isAlreadySuccessOrFailed = [
      RangoTransactionStatus.FAILED,
      RangoTransactionStatus.SUCCESS,
    ].includes(
      this.transactionsStatus.find((t) => t.hash === transactionHash)?.status
    );

    if (requestId && !isAlreadySuccessOrFailed) {
      const res = await rangoClient.status({
        txId: transactionHash,
        requestId,
      });

      if (res.error || res.status === RangoTransactionStatus.FAILED) {
        this.transactionsStatus.push({
          status: RangoTransactionStatus.FAILED,
          hash: transactionHash,
        });
        return TransactionStatus.failed;
      }
      if (!res.status || res.status === RangoTransactionStatus.RUNNING) {
        return TransactionStatus.pending;
      }
      this.transactionsStatus.push({
        status: RangoTransactionStatus.SUCCESS,
        hash: transactionHash,
      });
      return TransactionStatus.success;
    }

    const statuses: TransactionStatus[] = [];
    switch (this.network) {
      case SupportedNetworkName.Solana: {
        // Get status of Solana transactions
        const sigStatuses = await (
          this.web3 as Connection
        ).getSignatureStatuses(transactionHashes);
        for (let i = 0, len = sigStatuses.value.length; i < len; i++) {
          const sigStatus = sigStatuses.value[i];
          if (sigStatus == null) {
            statuses.push(TransactionStatus.pending);
          } else if (sigStatus.err != null) {
            statuses.push(TransactionStatus.failed);
          } else {
            statuses.push(TransactionStatus.success);
          }
        }
        break;
      }
      // Assume EVM
      default: {
        // Get status of EVM transactions
        const receipts = await Promise.all(
          transactionHashes.map((hash) =>
            (this.web3 as Web3Eth).getTransactionReceipt(hash)
          )
        );

        for (let i = 0, len = receipts.length; i < len; i++) {
          const receipt = receipts[i];
          let status: TransactionStatus;
          if (!receipt || (receipt && !receipt.blockNumber)) {
            status = TransactionStatus.pending;
          } else if (receipt && !receipt.status) {
            status = TransactionStatus.failed;
          } else {
            status = TransactionStatus.success;
          }
          statuses.push(status);
        }
        break;
      }
    }

    // If any failed or are still pending, return their status
    for (let i = 0, len = statuses.length; i < len; i++) {
      const status = statuses[i];
      switch (status) {
        case TransactionStatus.failed:
          return status;
        case TransactionStatus.pending:
          return status;
        case TransactionStatus.success: /* noop */
        default: /* noop */
      }
    }

    // no failed or pending, assume success
    return TransactionStatus.success;
  }
}

export default Rango;<|MERGE_RESOLUTION|>--- conflicted
+++ resolved
@@ -105,11 +105,10 @@
     chainId: "1284",
     name: "MOONBEAM",
   },
-<<<<<<< HEAD
   [SupportedNetworkName.Solana]: {
     chainId: "900", // Doesn't match with Rango, their chainId value for this is "mainnet-beta"
     name: "SOLANA",
-=======
+  },
   [SupportedNetworkName.Blast]: {
     chainId: "81457",
     name: "BLAST",
@@ -117,7 +116,6 @@
   [SupportedNetworkName.Telos]: {
     chainId: "40",
     name: "TELOS",
->>>>>>> 71cc2373
   },
 };
 
@@ -173,19 +171,13 @@
     network: SupportedNetworkName,
     blockchains: BlockchainMeta[]
   ) {
-<<<<<<< HEAD
+    // We must support this network
     if (
       !Object.keys(supportedNetworks).includes(network as unknown as string)
     ) {
       return false;
     }
-=======
-    // We must support this network
-    if (!Object.keys(supportedNetworks).includes(network as unknown as string)) {
-      return false;
-    }
-
->>>>>>> 71cc2373
+
     if (blockchains.length) {
       // Join Rango networks and our supported networks by their chain id
 
@@ -193,7 +185,6 @@
       const { chainId } = Object.entries(supportedNetworks).find(
         (chain) => chain[0] === (network as unknown as string)
       )[1];
-<<<<<<< HEAD
       const enabled = !!blockchains.find(
         // Sometimes Rango chainId will be a number, sometimes it'll be something else
         // for example they use "mainnet-beta" for Solana but for most (all?) EVM it
@@ -208,12 +199,6 @@
             return true;
           return false;
         }
-=======
-
-      // Does Rango support this chain id?
-      return !!blockchains.find(
-        (chain: BlockchainMeta) => Number(chain.chainId) === Number(chainId)
->>>>>>> 71cc2373
       )?.enabled;
       return enabled;
     }
