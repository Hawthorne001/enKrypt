/* eslint-disable no-bitwise */
/* eslint-disable no-extra-label */
/* eslint-disable no-constant-condition */
/* eslint-disable no-labels */
/* eslint-disable no-restricted-syntax */
/* eslint-disable no-label-var */
/* eslint-disable @typescript-eslint/no-empty-function */
/* eslint-disable prefer-template */
/* eslint-disable no-use-before-define */
import type Web3Eth from "web3-eth";
import { numberToHex, toBN } from "web3-utils";
import {
  EvmTransaction as RangoEvmTransaction,
  RangoClient,
  TransactionStatus as RangoTransactionStatus,
  SwapRequest,
  BlockchainMeta,
  RoutingResultType,
  TransactionType as RangoTransactionType,
  Token as RangoToken,
  SolanaTransaction as RangoSolanaTransaction,
} from "rango-sdk-basic";
import {
  Connection,
  PublicKey,
  TransactionInstruction,
  TransactionMessage,
  VersionedTransaction,
  Transaction as SolanaLegacyTransaction,
  TransactionError,
  AccountMeta,
} from "@solana/web3.js";
import { extractComputeBudget, isValidSolanaAddress } from "../../utils/solana";
import {
  EVMTransaction,
  getQuoteOptions,
  MinMaxResponse,
  NetworkType,
  ProviderClass,
  ProviderFromTokenResponse,
  ProviderName,
  ProviderQuoteResponse,
  ProviderSwapResponse,
  ProviderToTokenResponse,
  QuoteMetaOptions,
  SolanaTransaction,
  StatusOptions,
  StatusOptionsResponse,
  SupportedNetworkName,
  SwapQuote,
  TokenType,
  TokenTypeTo,
  TransactionStatus,
  TransactionType,
} from "../../types";
import {
  DEFAULT_SLIPPAGE,
  FEE_CONFIGS,
  GAS_LIMITS,
  NATIVE_TOKEN_ADDRESS,
} from "../../configs";
import { RangoNetworkedTransactions, RangoSwapResponse } from "./types";
import { TOKEN_AMOUNT_INFINITY_AND_BEYOND } from "../../utils/approvals";
import estimateEVMGasList from "../../common/estimateGasList";
import { isEVMAddress } from "../../utils/common";
<<<<<<< HEAD
import {
  supportedNetworkByRangoBlockchain,
  SupportedNetworkInfo,
  supportedNetworkInfoByName,
} from "./supported";
=======
import { DebugLogger } from "@enkryptcom/utils";
>>>>>>> 775e8978

const logger = new DebugLogger("swap:rango");

/**
 * curl -sL https://raw.githubusercontent.com/enkryptcom/dynamic-data/refs/heads/main/swaplists/rango.json | jq . -C | less -R
 */
const RANGO_LIST =
  "https://raw.githubusercontent.com/enkryptcom/dynamic-data/refs/heads/main/swaplists/rango.json";

const RANGO_PUBLIC_API_KEY = "ee7da377-0ed8-4d42-aaf9-fa978a32b18d";
const rangoClient = new RangoClient(RANGO_PUBLIC_API_KEY);

<<<<<<< HEAD
let debug: (context: string, message: string, ...args: any[]) => void;
if (DEBUG) {
  debug = (context: string, message: string, ...args: any[]): void => {
    const now = new Date();
    const ymdhms =
      now.getFullYear().toString().padStart(4, "0") +
      "-" +
      (now.getMonth() + 1).toString().padStart(2, "0") +
      "-" +
      now.getDate().toString().padStart(2, "0") +
      " " +
      now.getHours().toString().padStart(2, "0") +
      ":" +
      now.getMinutes().toString().padStart(2, "0") +
      ":" +
      now.getSeconds().toString().padStart(2, "0") +
      "." +
      now.getMilliseconds().toString().padStart(3, "0");
    console.info(
      `\x1b[90m${ymdhms}\x1b[0m \x1b[32mRangoSwapProvider.${context}\x1b[0m: ${message}`,
      ...args,
    );
  };
} else {
  debug = () => {};
}
=======
type SupportedNetworkInfo = {
  /** Standard base10 chain ID, can be obtained from `https://chainlist.org` */
  realChainId: string;
  /** Rango's chainId for Solana is "mainnet-beta" */
  rangoChainId: string;
  /** Rango blockchain name (Rango's identifier for the chain) of a network */
  rangoBlockchain: string;
};

/**
 * `name` is the blockchain id on Rango
 *
 * You can use the Rango API to get a list of tokens to figure out the Rango name of a network
 *
 * @see https://rango-api.readme.io/reference/meta
 *
 * ```sh
 * # Rango token meta (list of all tokens with token metadata, blockchain info, etc)
 * curl 'https://api.rango.exchange/basic/meta?apiKey=c6381a79-2817-4602-83bf-6a641a409e32' -sL -H 'Accept:application/json' | jq .
 * # {
 * #   "tokens": [
 * #     {
 * #       "blockchain": "ETH",
 * #       "symbol": "USDT",
 * #       "name": "USD Tether",
 * #       "isPopular": true,
 * #       "chainId": "1",
 * #       "address": "0xdac17f958d2ee523a2206206994597c13d831ec7",
 * #       "decimals": 6,
 * #       "image": "https://rango.vip/i/r3Oex6",
 * #       "blockchainImage": "https://raw.githubusercontent.com/rango-exchange/assets/main/blockchains/ETH/icon.svg",
 * #       "usdPrice": 1.001,
 * #       "supportedSwappers": [
 * #         "Arbitrum Bridge",
 * #         "ThorChain",
 * # ...
 *
 * # Rango token count per blockchain
 * curl 'https://api.rango.exchange/basic/meta?apiKey=c6381a79-2817-4602-83bf-6a641a409e32' -sL -H 'Accept:application/json' | jq --raw-output .tokens[].blockchain | sort | uniq -c | sort -n
 * # count blockchain
 * # ...
 * #    36 MOONBEAM
 * #    42 CELO
 * #    48 OKC
 * #    50 MOONRIVER
 * #    55 AURORA
 * #    56 LINEA
 * #    58 ZKSYNC
 * #    61 BLAST
 * #   146 OSMOSIS
 * #   147 HECO
 * #   158 CRONOS
 * #   301 OPTIMISM
 * #   368 AVAX_CCHAIN
 * #   437 BASE
 * #   594 POLYGON
 * #   596 ARBITRUM
 * #   833 BSC
 * #  1509 SOLANA
 * #  5610 ETH
 *
 * # Rango token count per blockchain & chain id
 * curl 'https://api.rango.exchange/basic/meta?apiKey=c6381a79-2817-4602-83bf-6a641a409e32' -sL -H 'Accept:application/json' | jq -r '.tokens[] | "\(.blockchain)\t\(.chainId)"' | sort | uniq -c | sort -n | sed 's/^ *\([0-9]*\) *\(.*\)/\1\t\2/' | column -s $'\t' -t
 * # count blockchain     chain id
 * # ...
 * # 50    MOONRIVER      1285
 * # 55    AURORA         1313161554
 * # 56    LINEA          59144
 * # 58    ZKSYNC         324
 * # 61    BLAST          81457
 * # 146   OSMOSIS        osmosis-1
 * # 147   HECO           128
 * # 158   CRONOS         25
 * # 301   OPTIMISM       10
 * # 368   AVAX_CCHAIN    43114
 * # 437   BASE           8453
 * # 594   POLYGON        137
 * # 596   ARBITRUM       42161
 * # 833   BSC            56
 * # 1509  SOLANA         mainnet-beta
 * # 5610  ETH            1
 * ```
 */
const supportedNetworks: Readonly<{
  [key in SupportedNetworkName]?: SupportedNetworkInfo;
}> = {
  [SupportedNetworkName.Ethereum]: {
    realChainId: "1",
    rangoChainId: "1",
    rangoBlockchain: "ETH",
  },
  [SupportedNetworkName.Binance]: {
    realChainId: "56",
    rangoChainId: "56",
    rangoBlockchain: "BSC",
  },
  [SupportedNetworkName.Matic]: {
    realChainId: "137",
    rangoChainId: "137",
    rangoBlockchain: "POLYGON",
  },
  [SupportedNetworkName.Optimism]: {
    realChainId: "10",
    rangoChainId: "10",
    rangoBlockchain: "OPTIMISM",
  },
  [SupportedNetworkName.Avalanche]: {
    realChainId: "43114",
    rangoChainId: "43114",
    rangoBlockchain: "AVAX_CCHAIN",
  },
  [SupportedNetworkName.Fantom]: {
    realChainId: "250",
    rangoChainId: "250",
    rangoBlockchain: "FANTOM",
  },
  [SupportedNetworkName.Aurora]: {
    realChainId: "1313161554",
    rangoChainId: "1313161554",
    rangoBlockchain: "AURORA",
  },
  [SupportedNetworkName.Gnosis]: {
    realChainId: "100",
    rangoChainId: "100",
    rangoBlockchain: "GNOSIS",
  },
  [SupportedNetworkName.Arbitrum]: {
    realChainId: "42161",
    rangoChainId: "42161",
    rangoBlockchain: "ARBITRUM",
  },
  [SupportedNetworkName.Moonbeam]: {
    realChainId: "1284",
    rangoChainId: "1284",
    rangoBlockchain: "MOONBEAM",
  },
  [SupportedNetworkName.Solana]: {
    realChainId: "900",
    rangoChainId: "mainnet-beta",
    rangoBlockchain: "SOLANA",
  },
  [SupportedNetworkName.Blast]: {
    realChainId: "81457",
    rangoChainId: "81457",
    rangoBlockchain: "BLAST",
  },
  [SupportedNetworkName.Telos]: {
    realChainId: "40",
    rangoChainId: "40",
    rangoBlockchain: "TELOS",
  },
};

// Freeze because we index below so modifications would make the indexes stale
Object.freeze(supportedNetworks);

/** Enkrypt supported network name -> network info */
const supportedNetworkInfoByName = new Map(
  Object.entries(supportedNetworks),
) as unknown as Map<SupportedNetworkName, SupportedNetworkInfo>;

/** Rango blockchain name -> network info & enkrypt network name */
const supportedNetworkByRangoBlockchain = new Map<
  string,
  { info: SupportedNetworkInfo; name: SupportedNetworkName }
>(
  Object.entries(supportedNetworks).map(([supportedNetwork, networkInfo]) => [
    networkInfo.rangoBlockchain,
    {
      info: networkInfo,
      name: supportedNetwork as unknown as SupportedNetworkName,
    },
  ]),
);
>>>>>>> 775e8978

type RangoEnkryptToken = {
  rangoMeta: RangoToken;
  token?: TokenType;
};

class Rango extends ProviderClass {
  tokenList: TokenType[];

  network: SupportedNetworkName;

  web3: Web3Eth | Connection;

  name: ProviderName;

  fromTokens: ProviderFromTokenResponse;

  toTokens: ProviderToTokenResponse;

  rangoMeta: Readonly<{
    blockchains: ReadonlyArray<BlockchainMeta>;
    blockchainsByName: ReadonlyMap<string, BlockchainMeta>;
    tokens: ReadonlyArray<RangoToken>;
    tokensByAddress: ReadonlyMap<Lowercase<string>, RangoToken>;
    tokensByBlockchainAddress: ReadonlyMap<
      `${string}-${Lowercase<string>}`,
      RangoToken
    >;
  }>;

  /** From GitHub */
  swaplist: RangoEnkryptToken[];

  /** From GitHub Rango `${rango blockchain name}-${lowercase address}` -> Rango Enkrypt token data */
  swaplistMap: Map<`${string}-${Lowercase<string>}`, RangoEnkryptToken>;

  transactionsStatus: { hash: string; status: RangoTransactionStatus }[];

  constructor(web3: Web3Eth | Connection, network: SupportedNetworkName) {
    super();
    this.network = network;
    this.tokenList = [];
    this.web3 = web3;
    this.name = ProviderName.rango;
    this.fromTokens = {};
    this.toTokens = {};
    this.rangoMeta = {
      blockchains: [],
      blockchainsByName: new Map(),
      tokens: [],
      tokensByAddress: new Map(),
      tokensByBlockchainAddress: new Map(),
    };
    this.transactionsStatus = [];
    this.swaplist = [];
    this.swaplistMap = new Map();
  }

  async init(tokenList?: TokenType[]): Promise<void> {
    logger.info(`init: Initialising against ${tokenList?.length} tokens...`);

    const [rangoMeta, swaplist] = await Promise.all([
      rangoClient.meta({
        excludeNonPopulars: true,
        transactionTypes: [
          RangoTransactionType.EVM,
          RangoTransactionType.SOLANA,
        ],
      }),
      fetchRangoSwaplist(),
    ]);

    /** Rango blockchain id + lowercase address -> rango token meta */
    const swaplistMap = new Map<
      `${string}-${Lowercase<string>}`,
      RangoEnkryptToken
    >();
    for (let i = 0, len = swaplist.length; i < len; i++) {
      const swaplistToken = swaplist[i];
      const address = swaplistToken.rangoMeta.address ?? NATIVE_TOKEN_ADDRESS;
      const lcaddress = address.toLowerCase() as Lowercase<string>;
      const key: `${string}-${Lowercase<string>}` = `${swaplistToken.rangoMeta.blockchain}-${lcaddress}`;
      swaplistMap.set(key, swaplistToken);
    }

    const rangoBlockchains = rangoMeta.blockchains;
    const rangoBlockchainsByName = new Map<string, BlockchainMeta>();
    for (let i = 0, len = rangoBlockchains.length; i < len; i++) {
      const rangoBlockchain = rangoBlockchains[i];
      rangoBlockchainsByName.set(rangoBlockchain.name, rangoBlockchain);
    }

    const rangoTokens = rangoMeta.tokens;
    const rangoTokensByAddress = new Map<Lowercase<string>, RangoToken>();
    for (let i = 0, len = rangoTokens.length; i < len; i++) {
      const rangoToken = rangoTokens[i];
      const lcAddress = (rangoToken.address?.toLowerCase() ??
        NATIVE_TOKEN_ADDRESS) as Lowercase<string>;
      rangoTokensByAddress.set(lcAddress, rangoToken);
    }
    const rangoTokensByBlockchainAddress = new Map<
      `${string}-${Lowercase<string>}`,
      RangoToken
    >();
    for (let i = 0, len = rangoTokens.length; i < len; i++) {
      const rangoToken = rangoTokens[i];
      const lcAddress = (rangoToken.address?.toLowerCase() ??
        NATIVE_TOKEN_ADDRESS) as Lowercase<string>;
      const key: `${string}-${Lowercase<string>}` = `${rangoToken.blockchain}-${lcAddress}`;
      rangoTokensByBlockchainAddress.set(key, rangoToken);
    }

    this.tokenList = tokenList ?? [];
    this.swaplist = swaplist;
    this.swaplistMap = swaplistMap;
    this.rangoMeta = {
      blockchains: rangoBlockchains,
      blockchainsByName: rangoBlockchainsByName,
      tokens: rangoTokens,
      tokensByAddress: rangoTokensByAddress,
      tokensByBlockchainAddress: rangoTokensByBlockchainAddress,
    };

    logger.info(
      "init: Rango meta" +
        `  tokens.length=${rangoMeta.tokens.length}` +
        `  blockchains.length=${rangoMeta.blockchains.length}`,
    );

    const supportedNetworkInfo = supportedNetworkInfoByName.get(this.network);

    if (!supportedNetworkInfo) {
      logger.info(
        `init: Network not supported on Enkrypt+Rango: ${this.network}`,
      );
      return;
    }

    if (
      !Rango.isNetworkSupportedByRango(supportedNetworkInfo, rangoBlockchains)
    ) {
      logger.info(`init: Network not supported on Rango: ${this.network}`);
      return;
    }

    if (tokenList) {
      // List available "from" tokens by matching between our swap list info and Rango token info, on this chain
      for (let i = 0, len = tokenList.length; i < len; i++) {
        /** Token from */
        const listToken = tokenList[i];
        const casedAddress = listToken.address;
        const lcAddress = casedAddress.toLowerCase() as Lowercase<string>;
        const key: `${string}-${Lowercase<string>}` = `${supportedNetworkInfo.rangoBlockchain}-${lcAddress}`;
        /** Token from Rango API */
        const rangoToken = rangoTokensByBlockchainAddress.get(key);
        if (this.isNativeToken(casedAddress) || rangoToken) {
          this.fromTokens[casedAddress] = listToken;
        }
      }
    }

    logger.info(`init: Finished initialising`);
  }

  static findRangoBlockchainForSupportedNetwork(
    supportedNetworkInfo: SupportedNetworkInfo,
    rangoBlockchains: ReadonlyArray<BlockchainMeta>,
  ): undefined | BlockchainMeta {
    const matchingRangoBlockchain = rangoBlockchains.find(
      (rangoBlockchain: BlockchainMeta) =>
        rangoChainIdsEq(
          rangoBlockchain.chainId,
          supportedNetworkInfo.rangoChainId,
        ),
    );

    return matchingRangoBlockchain;
  }

  /**
   * Is this network supported by both enkrypt and rango?
   */
  static isNetworkSupported(
    supportedNetworkName: SupportedNetworkName,
    rangoBlockchains: ReadonlyArray<BlockchainMeta>,
  ): boolean {
    const supportedNetworkInfo =
      supportedNetworkInfoByName.get(supportedNetworkName);

    // Enkrypt must support this network on Rango
    if (!supportedNetworkInfo) {
      return false;
    }

    return this.isNetworkSupportedByRango(
      supportedNetworkInfo,
      rangoBlockchains,
    );
  }

  /**
   * Is this network that *we* support also supported by rango?
   */
  static isNetworkSupportedByRango(
    supportedNetworkInfo: SupportedNetworkInfo,
    rangoBlockchains: ReadonlyArray<BlockchainMeta>,
  ): boolean {
    if (!rangoBlockchains.length) {
      // Rango didn't give us anything so just assume Rango supports this network
      // (maybe due to rango api error or something?)
      return true;
    }

    // Rango must support this network

    // Find the rango blockchain that corresponds to this enkrypt network, if exists
    const matchingRangoBlockchain = this.findRangoBlockchainForSupportedNetwork(
      supportedNetworkInfo,
      rangoBlockchains,
    );

    // Supported if
    // 1. Rango supports this chain and
    // 2. Rango is enabled on this chain
    return matchingRangoBlockchain?.enabled ?? false;
  }

  getFromTokens(): ProviderFromTokenResponse {
    return this.fromTokens;
  }

  getToTokens(): ProviderToTokenResponse {
    const { tokens } = this.rangoMeta;

    for (let i = 0, len = tokens.length; i < len; i++) {
      const token = tokens[i];
      const supportedNetwork = supportedNetworkByRangoBlockchain.get(
        token.blockchain,
      );

      // Unrecognised network (Rango supports it but we don't)
      if (!supportedNetwork) continue;

      const address = token.address || NATIVE_TOKEN_ADDRESS;
      const lcaddress = address.toLowerCase() as Lowercase<string>;
      const key: `${string}-${Lowercase<string>}` = `${token.blockchain}-${lcaddress}`;
      const swaplistToken = this.swaplistMap.get(key);

      let type: NetworkType;
      switch (supportedNetwork.name) {
        case SupportedNetworkName.Solana:
          type = NetworkType.Solana;
          break;
        default:
          type = NetworkType.EVM;
          break;
      }

      const toToken: TokenTypeTo = {
        ...token,
        address,
        name: token.name || token.symbol,
        logoURI: token.image,
        type,
        price: token.usdPrice,
        cgId: swaplistToken?.token?.cgId,
        symbol: token.symbol,
        decimals: token.decimals,
        balance: undefined,
        rank: swaplistToken?.token?.rank,
        networkInfo: {
          name: supportedNetwork.name,
          isAddress: getIsAddressAsync(supportedNetwork.name),
        },
      };

      this.toTokens[supportedNetwork.name] ??= {};
      this.toTokens[supportedNetwork.name][address] = toToken;
    }

    return this.toTokens;
  }

  /**
   * Returns the symbol in Rango's specific form from the meta information.
   * For cross-chain tokens like Ethereum (ETH) on the Binance Smart Chain (BSC) network,
   * it returns the corresponding symbol like WETH.
   */
  private getRangoTokenSymbol(
    token: TokenType,
    rangoBlockchain: BlockchainMeta,
  ): string | undefined {
    const { tokensByBlockchainAddress } = this.rangoMeta;
    if (this.isNativeToken(token.address)) return token.symbol;
    if (token.address == null) {
      console.warn(
        `Cannot get Rango token symbol: Token address is not defined` +
          ` for token ${token.name} (${token.symbol}) - ${token.address}`,
      );
      return undefined;
    }
    const lcAddress = token.address.toLowerCase() as Lowercase<string>;
    const key: `${string}-${Lowercase<string>}` = `${rangoBlockchain.name}-${lcAddress}`;
    return tokensByBlockchainAddress.get(key)?.symbol;
  }

  private isNativeToken(address: string) {
    return NATIVE_TOKEN_ADDRESS === address;
  }

  getMinMaxAmount(): Promise<MinMaxResponse> {
    return Promise.resolve({
      minimumFrom: toBN("1"),
      maximumFrom: toBN(TOKEN_AMOUNT_INFINITY_AND_BEYOND),
      minimumTo: toBN("1"),
      maximumTo: toBN(TOKEN_AMOUNT_INFINITY_AND_BEYOND),
    });
  }

  private async getRangoSwap(
    options: getQuoteOptions,
    meta: QuoteMetaOptions,
    accurateEstimate: boolean,
    abortable?: { signal?: AbortSignal },
  ): Promise<RangoSwapResponse | null> {
    const { blockchains } = this.rangoMeta;
    const startedAt = Date.now();

    logger.info(
      `getRangoSwap: Getting swap` +
        `  fromNetwork=${this.network}` +
        `  toNetwork=${options.toToken.networkInfo.name}` +
        `  fromToken=${options.fromToken.symbol}` +
        `  toToken=${options.toToken.symbol}` +
        `  fromAddress=${options.fromAddress}` +
        `  toAddress=${options.toAddress}`,
    );

    try {
      // Determine whether Enkrypt + Rango supports this swap
      abortable?.signal?.throwIfAborted();

      // We must support Rango on the source network
      // (note: probably redundant since we should always support rango on the source network if we got this far)
      const fromNetworkInfo = supportedNetworkInfoByName.get(this.network);
      if (!fromNetworkInfo) {
        logger.info(
          "getRangoSwap: No swap:" +
            ` Enkrypt does not support Rango swap on the source network` +
            `  fromNetwork=${this.network}`,
        );
        return null;
      }

      // We must support Rango on the destination network
      const toNetworkInfo = supportedNetworkInfoByName.get(
        options.toToken.networkInfo.name as SupportedNetworkName,
      );
      if (!toNetworkInfo) {
        logger.info(
          "getRangoSwap: No swap:" +
            ` Enkrypt does not support Rango swap on the destination network` +
            `  fromNetwork=${this.network}`,
        );
        return null;
      }

      // Rango must support the source network
      const fromRangoBlockchain = Rango.findRangoBlockchainForSupportedNetwork(
        fromNetworkInfo,
        blockchains,
      );
      if (!fromRangoBlockchain?.enabled) {
        logger.info(
          `getRangoSwap: No swap:` +
            ` Rango does not support swap on the source network` +
            `  fromNetwork=${this.network}` +
            `  fromBlockchain=${fromRangoBlockchain.name}` +
            `  enabled=${fromRangoBlockchain.enabled}`,
        );
        return null;
      }
      const fromRangoBlockchainName = fromRangoBlockchain.name;

      // Rango must support the destination network
      const toRangoBlockchain = Rango.findRangoBlockchainForSupportedNetwork(
        toNetworkInfo,
        blockchains,
      );
      if (!toRangoBlockchain?.enabled) {
        logger.info(
          `getRangoSwap: No swap:` +
            ` Rango does not support swap on the destination network` +
            `  toNetwork=${options.toToken.networkInfo.name}` +
            `  toBlockchain=${toRangoBlockchain.name}` +
            `  enabled=${toRangoBlockchain.enabled}`,
        );
        return null;
      }
      const toRangoBlockchainName = toRangoBlockchain.name;

      // Does Rango support these tokens?
      const feeConfig = FEE_CONFIGS[this.name][meta.walletIdentifier];

      logger.info(
        `getRangoSwap: Rango block chains ids` +
          `  fromRangoBlockchain=${fromRangoBlockchainName}` +
          `  toRangoBlockchain=${toRangoBlockchainName}`,
      );

      const fromTokenAddress = options.fromToken.address;
      const toTokenAddress = options.toToken.address;

      /** Source token symbol */
      const fromRangoTokenSymbol = this.getRangoTokenSymbol(
        options.fromToken,
        fromRangoBlockchain,
      );

      /** Destination token symbol */
      const toRangoTokenSymbol = this.getRangoTokenSymbol(
        options.toToken,
        toRangoBlockchain,
      );

      // If we can't get symbols for the tokens then we don't support them
      if (!fromRangoTokenSymbol || !toRangoTokenSymbol) {
        logger.info(
          `getRangoSwap: No swap: No symbol for src token or dst token` +
            `  fromTokenSymbol=${fromRangoTokenSymbol}` +
            `  toTokenSymbol=${toRangoTokenSymbol}`,
        );
        return null;
      }

      // Enkrypt & Rango both likely support this swap (pair & networks)

      const slippage = Number(meta.slippage || DEFAULT_SLIPPAGE);
      if (!Number.isFinite(slippage)) {
        throw new Error(`Slippage is not a number: ${slippage}`);
      }

      // Request a swap transaction from Rango for the pair & networks
      const params: SwapRequest = {
        from: {
          address: !this.isNativeToken(fromTokenAddress)
            ? fromTokenAddress
            : null,
          blockchain: fromRangoBlockchainName,
          symbol: fromRangoTokenSymbol,
        },
        to: {
          address: !this.isNativeToken(toTokenAddress) ? toTokenAddress : null,
          blockchain: toRangoBlockchainName,
          symbol: toRangoTokenSymbol,
        },
        amount: options.amount.toString(),
        fromAddress: options.fromAddress,
        toAddress: options.toAddress,
        slippage,
        referrerFee: feeConfig ? (feeConfig.fee * 100).toFixed(3) : undefined,
        referrerAddress: feeConfig?.referrer || undefined,
        disableEstimate: true,
      };

      logger.info(
        `getRangoSwap: Requesting quote from rango sdk...` +
          `  fromRangoBlockchain=${fromRangoBlockchainName}` +
          `  toRangoBlockchain=${toRangoBlockchainName}` +
          `  fromToken=${fromRangoTokenSymbol}` +
          `  toToken=${toRangoTokenSymbol}` +
          `  fromAddress=${options.fromAddress}` +
          `  toAddress=${options.toAddress}` +
          `  amount=${options.amount.toString()}` +
          `  slippage=${slippage}` +
          `  referrerFee=${params.referrerFee}`,
      );
      const rangoSwapResponse = await rangoClient.swap(params, abortable);
      logger.info(`getRangoSwap: Received quote from rango sdk`);

      abortable?.signal?.throwIfAborted();

      if (
        rangoSwapResponse.error ||
        rangoSwapResponse.resultType !== RoutingResultType.OK
      ) {
        // Rango experienced some kind of error or is unable to route the swap
        logger.info(`getRangoSwap: Rango swap SDK returned an error`);
        console.error("Rango swap SDK error:", rangoSwapResponse.error);
        return null;
      }

      logger.info(`getRangoSwap: Rango swap SDK returned OK`);

      // We have a swap transaction provided by Rango that can be executed

      // Note additional routing fees
      let additionalNativeFees = toBN(0);
      rangoSwapResponse.route.fee.forEach((f) => {
        if (
          !f.token.address &&
          f.expenseType === "FROM_SOURCE_WALLET" &&
          f.name !== "Network Fee"
        ) {
          additionalNativeFees = additionalNativeFees.add(toBN(f.amount));
        }
      });

      logger.info(
        `getRangoSwap: Additional non-network source fees ${additionalNativeFees.toString()}`,
      );

      // Fill in gas values, add approval transactions, etc
      let networkTransactions: RangoNetworkedTransactions;

      switch (rangoSwapResponse.tx?.type) {
        // Process Rango swap EVM transaction
        case RangoTransactionType.EVM: {
          logger.info(`getRangoSwap: Received EVM transaction`);

          const transactions: EVMTransaction[] = [];
          const tx = rangoSwapResponse.tx as RangoEvmTransaction;
          if (!this.isNativeToken(options.fromToken.address) && tx.approveTo) {
            // The user needss to approve Rango to swap tokens on their behalf
            const approvalTx: EVMTransaction = {
              from: tx.from,
              data: tx.approveData,
              gasLimit: GAS_LIMITS.approval,
              to: tx.approveTo,
              value: tx.value || "0x0",
              type: TransactionType.evm,
            };
            transactions.push(approvalTx);
          }

          // Stage the swap transaction
          transactions.push({
            from: options.fromAddress,
            gasLimit: tx.gasLimit || GAS_LIMITS.swap,
            to: tx.txTo,
            value: numberToHex(tx.value),
            data: tx.txData,
            type: TransactionType.evm,
          });

          if (accurateEstimate) {
            // Get accurate gas limits for each transactions
            const accurateGasEstimate = await estimateEVMGasList(
              transactions,
              this.network,
            );

            if (accurateGasEstimate) {
              // Something went wrong estimating gas value, bail on the swap request
              if (accurateGasEstimate.isError) return null;
              // Update each transaction with their accurate gas limit
              transactions.forEach((transaction, idx) => {
                transaction.gasLimit = accurateGasEstimate.result[idx];
              });
            }

            abortable?.signal?.throwIfAborted();
          }

          networkTransactions = { type: NetworkType.EVM, transactions };
          break;
        }

        // Process Rango swap Solana transaction
        case RangoTransactionType.SOLANA: {
          const conn = this.web3 as Connection;
          logger.info("getRangoSwap: Received Solana transaction");

          let enkSolTx: SolanaTransaction;
          switch (rangoSwapResponse.tx.txType) {
            case "LEGACY": {
              let legacyTx: SolanaLegacyTransaction;
              if (rangoSwapResponse.tx.serializedMessage) {
                logger.info(
                  `getRangoSwap: Deserializing Solana legacy unsigned transaction`,
                );
                // Legacy transaction, not signed (we can modify it)
                // > When serialized message appears, there is no need for other fields and you just sign and send it
                // @see (2024-09-17) https://docs.rango.exchange/api-integration/main-api-multi-step/sample-transactions#solana-sample-transaction-test
                legacyTx = SolanaLegacyTransaction.from(
                  rangoSwapResponse.tx.serializedMessage,
                );
              } else {
                logger.info(
                  `getRangoSwap: Constructing Solana legacy signed transaction`,
                );
                // Legacy transaction signed by Rango, we cannot alter this transaction
                // Since the recent block hash gets signed too, this transaction will need to be consumed quickly
                const msg = extractTransactionMessageFromSignedRangoTransaction(
                  rangoSwapResponse.tx,
                );
                legacyTx = SolanaLegacyTransaction.populate(
                  msg.compileToLegacyMessage(),
                );
              }

              logger.info(
                "getRangoSwap: Extracting third party Rango signatures...",
              );
              const thirdPartySignatures =
                extractSignaturesFromRangoTransaction(rangoSwapResponse.tx);

              // Verify Rango signatures incase rango gives us invalid transaction signatures
              logger.info("getRangoSwap: Checking Rango signatures...");
              const signaturesAreValid = checkSolanaLegacyTransactionSignatures(
                legacyTx,
                thirdPartySignatures,
              );
              if (!signaturesAreValid) {
                let warnMsg = `Rango Solana signed legacy transaction has invalid Rango signatures,`;
                warnMsg += `  dropping Rango swap transaction`;
                for (
                  let tpsigi = 0;
                  tpsigi < thirdPartySignatures.length;
                  tpsigi++
                ) {
                  const sig = thirdPartySignatures[tpsigi];
                  warnMsg += `  sig[${tpsigi}].pubkey=${sig.pubkey}`;
                  warnMsg += `  sig[${tpsigi}].signature=0x${Buffer.from(
                    sig.signature,
                  ).toString("hex")}`;
                }
                warnMsg += `  fromRangoBlockchain=${fromRangoBlockchainName}`;
                warnMsg += `  toRangoBlockchain=${toRangoBlockchainName}`;
                warnMsg += `  fromToken=${fromRangoTokenSymbol}`;
                warnMsg += `  toToken=${toRangoTokenSymbol}`;
                warnMsg += `  fromAddress=${options.fromAddress}`;
                warnMsg += `  toAddress=${options.toAddress}`;
                warnMsg += `  amount=${options.amount.toString()}`;
                warnMsg += `  slippage=${slippage}`;
                warnMsg += `  referrerFee=${params.referrerFee}`;
                console.warn(warnMsg);
                return null;
              }

              // Sometimes Rango gives us bad transactions @ 2024-09-25
              // Simulate the transaction to check if it actually works so we don't use it to quote the user
              logger.info("getRangoSwap: Simulating transaction...");
              const statusResult =
                await checkExpectedSolanaLegacyTransactionStatus(
                  conn,
                  legacyTx,
                  thirdPartySignatures.length > 0,
                  abortable,
                );
              if (!statusResult.succeeds) {
                let warnMsg = `Failed to simulate Rango Solana`;
                if (thirdPartySignatures.length > 0) warnMsg += ` signed`;
                else warnMsg += ` unsigned`;
                warnMsg += ` legacy transaction,`;
                warnMsg += ` dropping Rango swap transaction`;
                warnMsg += `  fromRangoBlockchain=${fromRangoBlockchainName}`;
                warnMsg += `  toRangoBlockchain=${toRangoBlockchainName}`;
                warnMsg += `  fromToken=${fromRangoTokenSymbol}`;
                warnMsg += `  toToken=${toRangoTokenSymbol}`;
                warnMsg += `  fromAddress=${options.fromAddress}`;
                warnMsg += `  toAddress=${options.toAddress}`;
                warnMsg += `  amount=${options.amount.toString()}`;
                warnMsg += `  slippage=${slippage}`;
                warnMsg += `  referrerFee=${params.referrerFee}`;
                console.warn(warnMsg, statusResult.error);
                return null;
              }

              abortable?.signal?.throwIfAborted();

              enkSolTx = {
                type: TransactionType.solana,
                from: rangoSwapResponse.tx.from,
                to: options.toToken.address,
                kind: "legacy",
                serialized: legacyTx
                  .serialize({ requireAllSignatures: false })
                  .toString("base64"),
                thirdPartySignatures,
              };
              break;
            }
            case "VERSIONED": {
              let versionedTx: VersionedTransaction;
              if (rangoSwapResponse.tx.serializedMessage) {
                logger.info(
                  `getRangoSwap: Deserializing Solana versioned unsigned transaction`,
                );
                // Versioned transaction, not signed (we can modify it)
                // > When serialized message appears, there is no need for other fields and you just sign and send it
                // @see (2024-09-17) https://docs.rango.exchange/api-integration/main-api-multi-step/sample-transactions#solana-sample-transaction-test
                const bytes = new Uint8Array(
                  rangoSwapResponse.tx.serializedMessage,
                );
                versionedTx = VersionedTransaction.deserialize(bytes);
              } else {
                logger.info(
                  `getRangoSwap: Constructing Solana versioned signed transaction`,
                );
                // Versioned transaction signed by Rango, we cannot alter this transaction
                // Since the recent block hash gets signed too, this transaction will need to be consumed quickly
                const msg = extractTransactionMessageFromSignedRangoTransaction(
                  rangoSwapResponse.tx,
                );
                versionedTx = new VersionedTransaction(
                  msg.compileToV0Message(),
                );
              }

              logger.info(
                "getRangoSwap: Extracting third party Rango signatures...",
              );
              const thirdPartySignatures =
                extractSignaturesFromRangoTransaction(rangoSwapResponse.tx);

              // Verify Rango signatures incase rango gives us invalid transaction signatures
              logger.info(
                `getRangoSwap: Checking Rango signatures...` +
                  `  signatures=${thirdPartySignatures.length}`,
                `  pubkeys=${thirdPartySignatures
                  .map(({ pubkey }) => pubkey)
                  .join(",")}`,
              );
              const signaturesAreValid =
                checkSolanaVersionedTransactionSignatures(
                  versionedTx,
                  thirdPartySignatures,
                );
              if (!signaturesAreValid) {
                let warnMsg = `Rango Solana signed versioned transaction has invalid Rango signatures,`;
                warnMsg += `  dropping Rango swap transaction`;
                for (
                  let tpsigi = 0, tpsiglen = thirdPartySignatures.length;
                  tpsigi < tpsiglen;
                  tpsigi++
                ) {
                  const sig = thirdPartySignatures[tpsigi];
                  warnMsg += `  sig[${tpsigi}].pubkey=${sig.pubkey}`;
                  warnMsg += `  sig[${tpsigi}].signature=0x${Buffer.from(
                    sig.signature,
                  ).toString("hex")}`;
                }
                warnMsg += `  fromRangoBlockchain=${fromRangoBlockchainName}`;
                warnMsg += `  toRangoBlockchain=${toRangoBlockchainName}`;
                warnMsg += `  fromToken=${fromRangoTokenSymbol}`;
                warnMsg += `  toToken=${toRangoTokenSymbol}`;
                warnMsg += `  fromAddress=${options.fromAddress}`;
                warnMsg += `  toAddress=${options.toAddress}`;
                warnMsg += `  amount=${options.amount.toString()}`;
                warnMsg += `  slippage=${slippage}`;
                warnMsg += `  referrerFee=${params.referrerFee}`;
                console.warn(warnMsg);
                return null;
              }

              // Sometimes Rango gives us bad transactions @ 2024-09-25
              // Simulate the transaction to check if it actually works so we don't use it to quote the user
              logger.info("getRangoSwap: Simulating transaction...");
              const statusResult =
                await checkExpectedSolanaVersionedTransactionStatus(
                  conn,
                  versionedTx,
                  thirdPartySignatures.length > 0,
                  abortable,
                );
              if (!statusResult.succeeds) {
                let warnMsg = `Failed to simulate Rango Solana`;
                if (thirdPartySignatures.length > 0) warnMsg += ` signed`;
                else warnMsg += ` unsigned`;
                warnMsg += ` versioned transaction,`;
                warnMsg += ` dropping Rango swap transaction`;
                warnMsg += `  fromRangoBlockchain=${fromRangoBlockchainName}`;
                warnMsg += `  toRangoBlockchain=${toRangoBlockchainName}`;
                warnMsg += `  fromToken=${fromRangoTokenSymbol}`;
                warnMsg += `  toToken=${toRangoTokenSymbol}`;
                warnMsg += `  fromAddress=${options.fromAddress}`;
                warnMsg += `  toAddress=${options.toAddress}`;
                warnMsg += `  amount=${options.amount.toString()}`;
                warnMsg += `  slippage=${slippage}`;
                warnMsg += `  referrerFee=${params.referrerFee}`;
                console.warn(warnMsg, statusResult.error);
                return null;
              }

              abortable?.signal?.throwIfAborted();

              enkSolTx = {
                type: TransactionType.solana,
                from: rangoSwapResponse.tx.from,
                to: options.toToken.address,
                kind: "versioned",
                serialized: Buffer.from(versionedTx.serialize()).toString(
                  "base64",
                ),
                thirdPartySignatures,
              };
              break;
            }
            default:
              rangoSwapResponse.tx.txType satisfies never;
              throw new Error(
                `Unhandled Rango Solana transaction type: ${rangoSwapResponse.tx.txType}`,
              );
          }

          networkTransactions = {
            type: NetworkType.Solana,
            transactions: [enkSolTx],
          };
          break;
        }

        case undefined:
        case null: {
          throw new Error(`Rango did not return a transaction type`);
        }

        default: {
          throw new Error(
            `Unhandled Rango transaction type: ${rangoSwapResponse.tx.type}`,
          );
        }
      }

      const result: RangoSwapResponse = {
        networkTransactions,
        toTokenAmount: toBN(rangoSwapResponse.route.outputAmount),
        fromTokenAmount: toBN(options.amount.toString()),
        additionalNativeFees,
        requestId: rangoSwapResponse.requestId,
      };

      logger.info(
        `getRangoSwap: Done  took=${(Date.now() - startedAt).toLocaleString()}ms`,
      );

      return result;
    } catch (err) {
      if (!abortable?.signal?.aborted) {
        console.error(
          `Error getting Rango swap, returning empty response (no swap)`,
          err,
        );
      }
      return null;
    }
  }

  async getQuote(
    options: getQuoteOptions,
    meta: QuoteMetaOptions,
    abortable?: { signal: AbortSignal },
  ): Promise<ProviderQuoteResponse | null> {
    const res = await this.getRangoSwap(options, meta, false, abortable);
    if (!res) return null;

    let totalGaslimit: number;
    switch (res.networkTransactions.type) {
      case NetworkType.EVM: {
        totalGaslimit = res.networkTransactions.transactions.reduce(
          (total: number, curVal: EVMTransaction) =>
            total + toBN(curVal.gasLimit).toNumber(),
          0,
        );
        break;
      }
      case NetworkType.Solana: {
        for (
          let i = 0, len = res.networkTransactions.transactions.length;
          i < len;
          i++
        ) {
          const tx = res.networkTransactions.transactions[i];
          totalGaslimit += extractComputeBudget(
            VersionedTransaction.deserialize(
              Buffer.from(tx.serialized, "base64"),
            ),
          );
        }
        break;
      }
      default: {
        res.networkTransactions satisfies never;
        totalGaslimit = 0;
        break;
      }
    }

    const response: ProviderQuoteResponse = {
      fromTokenAmount: res.fromTokenAmount,
      toTokenAmount: res.toTokenAmount,
      additionalNativeFees: res.additionalNativeFees,
      provider: this.name,
      quote: {
        meta,
        options,
        provider: this.name,
      },
      totalGaslimit,
      minMax: await this.getMinMaxAmount(),
    };

    return response;
  }

  async getSwap(
    quote: SwapQuote,
    abortable?: { signal: AbortSignal },
  ): Promise<ProviderSwapResponse | null> {
    const res = await this.getRangoSwap(
      quote.options,
      quote.meta,
      true,
      abortable,
    );
    if (!res) return null;
    const feeConfig =
      FEE_CONFIGS[this.name][quote.meta.walletIdentifier].fee || 0;
    const response: ProviderSwapResponse = {
      fromTokenAmount: res.fromTokenAmount,
      provider: this.name,
      toTokenAmount: res.toTokenAmount,
      additionalNativeFees: res.additionalNativeFees,
      transactions: res.networkTransactions.transactions,
      slippage: quote.meta.slippage || DEFAULT_SLIPPAGE,
      fee: feeConfig * 100,
      getStatusObject: async (
        options: StatusOptions,
      ): Promise<StatusOptionsResponse> => ({
        options: {
          ...options,
          requestId: res.requestId,
        },
        provider: this.name,
      }),
    };

    return response;
  }

  async getStatus(options: StatusOptions): Promise<TransactionStatus> {
    const { requestId, transactionHashes } = options;

    const transactionHash =
      transactionHashes.length > 0
        ? transactionHashes[transactionHashes.length - 1]
        : transactionHashes[0];

    const isAlreadySuccessOrFailed = [
      RangoTransactionStatus.FAILED,
      RangoTransactionStatus.SUCCESS,
    ].includes(
      this.transactionsStatus.find((t) => t.hash === transactionHash)?.status,
    );

    if (requestId && !isAlreadySuccessOrFailed) {
      const res = await rangoClient.status({
        txId: transactionHash,
        requestId,
      });

      if (res.error || res.status === RangoTransactionStatus.FAILED) {
        this.transactionsStatus.push({
          status: RangoTransactionStatus.FAILED,
          hash: transactionHash,
        });
        return TransactionStatus.failed;
      }
      if (!res.status || res.status === RangoTransactionStatus.RUNNING) {
        return TransactionStatus.pending;
      }
      this.transactionsStatus.push({
        status: RangoTransactionStatus.SUCCESS,
        hash: transactionHash,
      });
      return TransactionStatus.success;
    }

    const statuses: TransactionStatus[] = [];
    switch (this.network) {
      case SupportedNetworkName.Solana: {
        // Get status of Solana transactions
        const sigStatuses = await (
          this.web3 as Connection
        ).getSignatureStatuses(transactionHashes);
        for (let i = 0, len = sigStatuses.value.length; i < len; i++) {
          const sigStatus = sigStatuses.value[i];
          if (sigStatus == null) {
            statuses.push(TransactionStatus.pending);
          } else if (sigStatus.err != null) {
            statuses.push(TransactionStatus.failed);
          } else {
            statuses.push(TransactionStatus.success);
          }
        }
        break;
      }
      // Assume EVM
      default: {
        // Get status of EVM transactions
        const receipts = await Promise.all(
          transactionHashes.map((hash) =>
            (this.web3 as Web3Eth).getTransactionReceipt(hash),
          ),
        );

        for (let i = 0, len = receipts.length; i < len; i++) {
          const receipt = receipts[i];
          let status: TransactionStatus;
          if (!receipt || (receipt && !receipt.blockNumber)) {
            status = TransactionStatus.pending;
          } else if (receipt && !receipt.status) {
            status = TransactionStatus.failed;
          } else {
            status = TransactionStatus.success;
          }
          statuses.push(status);
        }
        break;
      }
    }

    // If any failed or are still pending, return their status
    for (let i = 0, len = statuses.length; i < len; i++) {
      const status = statuses[i];
      switch (status) {
        case TransactionStatus.failed:
          return status;
        case TransactionStatus.pending:
          return status;
        case TransactionStatus.success: /* noop */
        default: /* noop */
      }
    }

    // no failed or pending, assume success
    return TransactionStatus.success;
  }
}

async function isEVMAddressAsync(address: string): Promise<boolean> {
  return isEVMAddress(address);
}
async function isSolanaAddressAsync(address: string): Promise<boolean> {
  return isValidSolanaAddress(address);
}

function getIsAddressAsync(
  network: SupportedNetworkName,
): (address: string) => Promise<boolean> {
  switch (network) {
    case SupportedNetworkName.Solana:
      return isSolanaAddressAsync;
    default:
      return isEVMAddressAsync;
  }
}

function sleep(
  duration: number,
  abortable?: { signal?: AbortSignal },
): Promise<void> {
  if (abortable?.signal?.aborted)
    return Promise.reject(abortable.signal.reason);
  if (duration <= 0) return Promise.resolve();
  return new Promise<void>((res, rej) => {
    const onTimeout = () => {
      cleanup();
      res();
    };
    const onAbort = () => {
      cleanup();
      rej(abortable!.signal!.reason);
    };
    const cleanup = () => {
      clearTimeout(timeout);
      abortable?.signal?.removeEventListener("abort", onAbort);
    };
    const timeout = setTimeout(onTimeout, duration);
    abortable?.signal?.addEventListener("abort", onAbort);
  });
}

async function fetchRangoSwaplist(abortable?: {
  signal?: AbortSignal;
}): Promise<RangoEnkryptToken[]> {
  const url = RANGO_LIST;
  const retries = [0, 1_000, 2_000, 5_000];
  let retryidx = 0;
  let errref: undefined | { err: Error };
  let result: RangoEnkryptToken[];
  retries: while (true) {
    if (retryidx >= retries.length) {
      throw new Error(
        `Failed to fetch Rango swaplists after ${retries.length}` +
          ` retries: ${String(errref?.err ?? "???")}`,
      );
    }
    const waitMs = retries[retryidx];
    if (waitMs > 0) {
      console.debug(`Retrying Rango swaplists in ${waitMs}ms...`);
      await sleep(waitMs, abortable);
    }
    if (retryidx > 0) {
      console.debug(`Retrying Rango swaplists...`);
    }

    const aborter = new AbortController();
    const onTimeout = () => {
      cleanup();
      aborter.abort(new Error(`Rango swaplists HTTP request timed`));
    };
    const onAbort = () => {
      cleanup();
      aborter.abort(abortable!.signal!.reason);
    };
    const cleanup = () => {
      clearTimeout(requestTimeout);
      abortable?.signal?.removeEventListener("abort", onAbort);
    };
    const requestTimeout = setTimeout(onTimeout, 30_000);
    abortable?.signal?.addEventListener("abort", onAbort);
    try {
      const res = await fetch(RANGO_LIST, {
        signal: aborter.signal,
        headers: [["Accept", "application/json"]],
      });
      if (!res.ok) {
        let msg = await res
          .text()
          .catch(
            (err: Error) => `! Failed to decode response text: ${String(err)}`,
          );
        const len = msg.length;
        if (len > 512 + 10 + len.toString().length)
          msg = `${msg.slice(0, 512)}... (512/${len})`;
        throw new Error(
          `Failed to fetch Rango swaplists with ${res.status} ${res.statusText} ${url} ${msg}`,
        );
      }
      const json = await res.json();
      result = json as RangoEnkryptToken[];
      break retries;
    } catch (err) {
      console.warn(`Failed to fetch Rango swaplists`, err);
      errref ??= { err: err as Error };
    } finally {
      cleanup();
    }
    retryidx++;
  }

  if (!result) throw new Error("Something went wrong: result is falsy");
  if (!Array.isArray(result))
    throw new Error(`Expected array but got ${typeof result}`);

  return result;
}

function extractSignaturesFromRangoTransaction(
  rangoSolanaTx: RangoSolanaTransaction,
): {
  /** Base58 public key */
  pubkey: string;
  /** Uint8 byte Array */
  signature: number[];
}[] {
  const apiThirdPartySignatures = rangoSolanaTx.signatures;
  const thirdPartySigCount = apiThirdPartySignatures.length;
  const thirdPartySignatures: {
    /** Base58 */
    pubkey: string;
    /** Uint8 byte array */
    signature: number[];
  }[] = new Array(thirdPartySigCount);
  for (let tpsigi = 0; tpsigi < thirdPartySigCount; tpsigi++) {
    const { signature: int8sig, publicKey } = apiThirdPartySignatures[tpsigi];
    const sigSize = int8sig.length;
    const uint8sig = new Array<number>(sigSize);
    // Rango gives us back signatures & data in int8 arrays instead of uint8 arrays
    for (let sigbytei = 0; sigbytei < sigSize; sigbytei++) {
      // int8 to uint8
      uint8sig[sigbytei] = int8sig[sigbytei] & 0xff;
    }
    thirdPartySignatures[tpsigi] = {
      pubkey: publicKey,
      signature: uint8sig,
    };
  }
  return thirdPartySignatures;
}

function extractTransactionMessageFromSignedRangoTransaction(
  rangoSolanaTx: RangoSolanaTransaction,
): TransactionMessage {
  // Extract instructions
  const apiInstructions = rangoSolanaTx.instructions;
  const instructionCount = apiInstructions.length;
  const instructions = new Array<TransactionInstruction>(instructionCount);
  for (let instri = 0; instri < instructionCount; instri++) {
    const apiInstruction = apiInstructions[instri];
    const apiInstructionKeys = apiInstruction.keys;
    const keyCount = apiInstructionKeys.length;
    const keys = new Array<AccountMeta>(keyCount);
    for (let keyi = 0; keyi < keyCount; keyi++) {
      const { pubkey, isSigner, isWritable } = apiInstructionKeys[keyi];
      keys[keyi] = {
        isWritable,
        isSigner,
        pubkey: new PublicKey(pubkey),
      };
    }
    instructions[instri] = new TransactionInstruction({
      keys,
      data: Buffer.from(apiInstruction.data),
      programId: new PublicKey(apiInstruction.programId),
    });
  }

  // Extract message

  const msg = new TransactionMessage({
    instructions,
    recentBlockhash: rangoSolanaTx.recentBlockhash,
    payerKey: new PublicKey(rangoSolanaTx.from),
  });

  return msg;
}

function checkSolanaLegacyTransactionSignatures(
  legacyTx: SolanaLegacyTransaction,
  thirdPartySignatures: {
    /** Base58 */
    pubkey: string;
    /** Uint8 byte array */
    signature: number[];
  }[],
): boolean {
  if (thirdPartySignatures.length === 0) return true;

  // TODO: does it matter that we sign here? probably not
  // cloning doesn't seem to work (says rangoSignaturesAreValid=false for some reason)
  // const clonedTx = SolanaLegacyTransaction.from(legacyTx.serialize({ requireAllSignatures: false, }))
  const clonedTx = legacyTx;
  for (let tpsigi = 0; tpsigi < thirdPartySignatures.length; tpsigi++) {
    const sig = thirdPartySignatures[tpsigi];
    clonedTx.addSignature(
      new PublicKey(sig.pubkey),
      Buffer.from(sig.signature),
    );
  }
  const rangoSignaturesAreValid = clonedTx.verifySignatures(false);
  return rangoSignaturesAreValid;
}

function checkSolanaVersionedTransactionSignatures(
  versionedTx: VersionedTransaction,
  thirdPartySignatures: {
    /** Base58 */
    pubkey: string;
    /** Uint8 byte array */
    signature: number[];
  }[],
): boolean {
  if (thirdPartySignatures.length === 0) return true;

  const clonedTx = VersionedTransaction.deserialize(versionedTx.serialize());
  for (let tpsigi = 0; tpsigi < thirdPartySignatures.length; tpsigi++) {
    const sig = thirdPartySignatures[tpsigi];
    // TODO: does this actually verify signatures?
    // There appears to be no verifyTransaction method to use?
    try {
      clonedTx.addSignature(
        new PublicKey(sig.pubkey),
        Buffer.from(sig.signature),
      );
    } catch (err) {
      // Does this happen?
      // If not we can check with tweetnacl
      console.error(`Failed to add signature to versioned transaction`, err);
      return false;
    }
  }
  return true;
}

/**
 * Sometimes simulation fails because block hash isn't recent enough, or is too recent,
 * so we'll modify the block hash and retry a few times in-case (only works for unsigned
 * transactions)
 */
async function checkExpectedSolanaLegacyTransactionStatus(
  conn: Connection,
  legacyTx: SolanaLegacyTransaction,
  signed: boolean,
  abortable?: { signal?: AbortSignal },
): Promise<
  | { succeeds: true; error?: undefined }
  | { succeeds: false; error: TransactionError }
> {
  const retries = [0, 500, 1_000, 2_000];
  let retryidx = 0;
  let errref: undefined | { txerr: TransactionError };
  let success = false;
  while (!success) {
    abortable?.signal?.throwIfAborted();
    if (retryidx >= retries.length) {
      return { succeeds: false, error: errref!.txerr };
    }
    const waitms = retries[retryidx];
    if (waitms > 0) await sleep(waitms, abortable);
    if (retryidx > 0 && signed) {
      // Sometimes simulation fails because block hash isn't recent enough, or is too recent,
      // so we'll modify the block hash and retry a few times in-case (only works for unsigned
      // transactions)
      const latestBlockHash = await conn.getLatestBlockhash();
      logger.info(
        `checkExpectedSolanaLegacyTransactionStatus: Retrying Rango Solana unsigned legacy transaction simulation` +
          ` with updated block hash ${latestBlockHash.blockhash}...`,
      );
      legacyTx.recentBlockhash = latestBlockHash.blockhash;
      abortable?.signal?.throwIfAborted();
    }
    const sim = await conn.simulateTransaction(legacyTx);
    if (sim.value.err) {
      // Simulation failed, we must retry or exit. Something is wrong with the Rango transaction.
      let warnMsg = "Rango Solana";
      if (signed) warnMsg += ` signed`;
      else warnMsg += ` unsigned`;
      warnMsg += ` legacy transaction failed simulation`;
      warnMsg += ` on attempt ${retryidx + 1}`;
      console.warn(warnMsg, sim.value.err);
      errref = { txerr: sim.value.err };
    } else {
      // Simulation succeeded, we can continue
      success = true;
    }
    retryidx++;
  }
  return { succeeds: true };
}

/**
 * Sometimes simulation fails because block hash isn't recent enough, or is too recent,
 * so we'll modify the block hash and retry a few times in-case (only works for unsigned
 * transactions)
 */
async function checkExpectedSolanaVersionedTransactionStatus(
  conn: Connection,
  versionedTx: VersionedTransaction,
  signed: boolean,
  abortable?: { signal?: AbortSignal },
): Promise<
  | { succeeds: true; error?: undefined }
  | { succeeds: false; error: TransactionError }
> {
  const retries = [0, 1_000, 2_000];
  let retryidx = 0;
  let errref: undefined | { txerr: TransactionError };
  let success = false;
  while (!success) {
    if (retryidx >= retries.length) {
      return { succeeds: false, error: errref!.txerr };
    }
    const waitms = retries[retryidx];
    if (waitms > 0) await sleep(waitms, abortable);
    if (retryidx > 0 && signed) {
      // Sometimes simulation fails because block hash isn't recent enough, or is too recent,
      // so we'll modify the block hash and retry a few times in-case (only works for unsigned
      // transactions)
      const latestBlockHash = await conn.getLatestBlockhash();
      logger.info(
        `checkExpectedSolanaVersionedTransactionStatus: Retrying Rango Solana unsigned versioned transaction simulation` +
          ` with updated block hash ${latestBlockHash.blockhash}...`,
      );
      versionedTx.message.recentBlockhash = latestBlockHash.blockhash;
    }
    const sim = await conn.simulateTransaction(versionedTx, {
      sigVerify: false,
    });
    if (sim.value.err) {
      // Simulation failed, we must retry or exit. Something is wrong with the Rango transaction.
      let warnMsg = "Rango Solana";
      if (signed) warnMsg += ` signed`;
      else warnMsg += ` unsigned`;
      warnMsg += ` versioned transaction failed simulation`;
      warnMsg += ` on attempt ${retryidx + 1}`;
      console.warn(warnMsg, sim.value.err);
      errref = { txerr: sim.value.err };
    } else {
      // Simulation succeeded, we can continue
      success = true;
    }
    retryidx++;
  }
  return { succeeds: true };
}

/**
 * Check whether two rango blockchain id's are equal
 *
 * (Rango blockchain ids are not strictly numeric)
 *
 * Sometimes Rango chainId will be a number, sometimes it'll be something else
 * for example they use "mainnet-beta" for Solana but for most (all?) EVM it
 * has an 0x prefixed hex number
 */
function rangoChainIdsEq(chainIdA: string, chainIdB: string): boolean {
  const chainIdANumber = Number(chainIdA);
  const chainIdBNumber = Number(chainIdB);
  const aIsNumber = Number.isSafeInteger(chainIdANumber);
  const bIsNumber = Number.isSafeInteger(chainIdBNumber);
  if (aIsNumber && bIsNumber) return chainIdANumber === chainIdBNumber;
  if (!aIsNumber && !bIsNumber) return chainIdA === chainIdB;
  return false;
}

export default Rango;<|MERGE_RESOLUTION|>--- conflicted
+++ resolved
@@ -63,15 +63,7 @@
 import { TOKEN_AMOUNT_INFINITY_AND_BEYOND } from "../../utils/approvals";
 import estimateEVMGasList from "../../common/estimateGasList";
 import { isEVMAddress } from "../../utils/common";
-<<<<<<< HEAD
-import {
-  supportedNetworkByRangoBlockchain,
-  SupportedNetworkInfo,
-  supportedNetworkInfoByName,
-} from "./supported";
-=======
 import { DebugLogger } from "@enkryptcom/utils";
->>>>>>> 775e8978
 
 const logger = new DebugLogger("swap:rango");
 
@@ -84,34 +76,6 @@
 const RANGO_PUBLIC_API_KEY = "ee7da377-0ed8-4d42-aaf9-fa978a32b18d";
 const rangoClient = new RangoClient(RANGO_PUBLIC_API_KEY);
 
-<<<<<<< HEAD
-let debug: (context: string, message: string, ...args: any[]) => void;
-if (DEBUG) {
-  debug = (context: string, message: string, ...args: any[]): void => {
-    const now = new Date();
-    const ymdhms =
-      now.getFullYear().toString().padStart(4, "0") +
-      "-" +
-      (now.getMonth() + 1).toString().padStart(2, "0") +
-      "-" +
-      now.getDate().toString().padStart(2, "0") +
-      " " +
-      now.getHours().toString().padStart(2, "0") +
-      ":" +
-      now.getMinutes().toString().padStart(2, "0") +
-      ":" +
-      now.getSeconds().toString().padStart(2, "0") +
-      "." +
-      now.getMilliseconds().toString().padStart(3, "0");
-    console.info(
-      `\x1b[90m${ymdhms}\x1b[0m \x1b[32mRangoSwapProvider.${context}\x1b[0m: ${message}`,
-      ...args,
-    );
-  };
-} else {
-  debug = () => {};
-}
-=======
 type SupportedNetworkInfo = {
   /** Standard base10 chain ID, can be obtained from `https://chainlist.org` */
   realChainId: string;
@@ -286,7 +250,6 @@
     },
   ]),
 );
->>>>>>> 775e8978
 
 type RangoEnkryptToken = {
   rangoMeta: RangoToken;
