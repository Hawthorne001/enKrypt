import type Web3Eth from "web3-eth";
import { numberToHex, toBN } from "web3-utils";
import {
  EVMTransaction,
  getQuoteOptions,
  MinMaxResponse,
  ProviderClass,
  ProviderFromTokenResponse,
  ProviderName,
  ProviderQuoteResponse,
  ProviderSwapResponse,
  ProviderToTokenResponse,
  QuoteMetaOptions,
  StatusOptions,
  StatusOptionsResponse,
  SupportedNetworkName,
  SwapQuote,
  TokenType,
  TransactionStatus,
  TransactionType,
} from "../../types";
import {
  DEFAULT_SLIPPAGE,
  FEE_CONFIGS,
  GAS_LIMITS,
  NATIVE_TOKEN_ADDRESS,
} from "../../configs";
import { ZeroXResponseType, ZeroXSwapResponse } from "./types";
import {
  getAllowanceTransactions,
  TOKEN_AMOUNT_INFINITY_AND_BEYOND,
} from "../../utils/approvals";
import estimateEVMGasList from "../../common/estimateGasList";
import { isEVMAddress } from "../../utils/common";

const supportedNetworks: {
  [key in SupportedNetworkName]?: { approvalAddress: string; chainId: string };
} = {
  [SupportedNetworkName.Ethereum]: {
    approvalAddress: "0xdef1c0ded9bec7f1a1670819833240f027b25eff",
    chainId: "1",
  },
  [SupportedNetworkName.Binance]: {
    approvalAddress: "0xdef1c0ded9bec7f1a1670819833240f027b25eff",
    chainId: "56",
  },
  [SupportedNetworkName.Matic]: {
    approvalAddress: "0xdef1c0ded9bec7f1a1670819833240f027b25eff",
    chainId: "137",
  },
  [SupportedNetworkName.Optimism]: {
    approvalAddress: "0xdef1abe32c034e558cdd535791643c58a13acc10",
    chainId: "10",
  },
  [SupportedNetworkName.Avalanche]: {
    approvalAddress: "0xdef1c0ded9bec7f1a1670819833240f027b25eff",
    chainId: "43114",
  },
  [SupportedNetworkName.Fantom]: {
    approvalAddress: "0xdef189deaef76e379df891899eb5a00a94cbc250",
    chainId: "250",
  },
  [SupportedNetworkName.Arbitrum]: {
    approvalAddress: "0xdef1c0ded9bec7f1a1670819833240f027b25eff",
    chainId: "42161",
  },
  [SupportedNetworkName.Base]: {
    approvalAddress: "0xdef1c0ded9bec7f1a1670819833240f027b25eff",
    chainId: "1101",
  },
};

const BASE_URL = "https://partners.mewapi.io/zerox/";

class ZeroX extends ProviderClass {
  tokenList: TokenType[];

  network: SupportedNetworkName;

  web3eth: Web3Eth;

  name: ProviderName;

  fromTokens: ProviderFromTokenResponse;

  toTokens: ProviderToTokenResponse;

  constructor(web3eth: Web3Eth, network: SupportedNetworkName) {
    super();
    this.network = network;
    this.tokenList = [];
    this.web3eth = web3eth;
    this.name = ProviderName.zerox;
    this.fromTokens = {};
    this.toTokens = {};
  }

  init(tokenList: TokenType[]): Promise<void> {
    if (!ZeroX.isSupported(this.network)) return;
    tokenList.forEach((t) => {
      this.fromTokens[t.address] = t;
      if (!this.toTokens[this.network]) this.toTokens[this.network] = {};
      this.toTokens[this.network][t.address] = {
        ...t,
        networkInfo: {
          name: this.network,
          isAddress: (address: string) =>
            Promise.resolve(isEVMAddress(address)),
        },
      };
    });
  }

  static isSupported(network: SupportedNetworkName) {
    return Object.keys(supportedNetworks).includes(
      network as unknown as string,
    );
  }

  getFromTokens() {
    return this.fromTokens;
  }

  getToTokens() {
    return this.toTokens;
  }

  getMinMaxAmount(): Promise<MinMaxResponse> {
    return Promise.resolve({
      minimumFrom: toBN("1"),
      maximumFrom: toBN(TOKEN_AMOUNT_INFINITY_AND_BEYOND),
      minimumTo: toBN("1"),
      maximumTo: toBN(TOKEN_AMOUNT_INFINITY_AND_BEYOND),
    });
  }

  private getZeroXSwap(
    options: getQuoteOptions,
    meta: QuoteMetaOptions,
    accurateEstimate: boolean,
  ): Promise<ZeroXSwapResponse | null> {
    if (
      !ZeroX.isSupported(
        options.toToken.networkInfo.name as SupportedNetworkName,
      ) ||
      this.network !== options.toToken.networkInfo.name
    )
      return Promise.resolve(null);
    if (options.fromAddress.toLowerCase() !== options.toAddress.toLowerCase())
      // zerox doesnt allow different to address
      return Promise.resolve(null);
    const feeConfig = FEE_CONFIGS[this.name][meta.walletIdentifier];
    const params = new URLSearchParams({
      sellToken: options.fromToken.address,
      buyToken: options.toToken.address,
      sellAmount: options.amount.toString(),
      takerAddress: options.fromAddress,
      slippagePercentage: (
        parseFloat(meta.slippage ? meta.slippage : DEFAULT_SLIPPAGE) / 100
      ).toString(),
      buyTokenPercentageFee: feeConfig ? feeConfig.fee.toString() : "0",
      feeRecipient: feeConfig ? feeConfig.referrer : "",
      skipValidation: "true",
      enableSlippageProtection: "false",
      affiliateAddress: feeConfig ? feeConfig.referrer : "",
    });
    return fetch(
      `${BASE_URL}${
        supportedNetworks[this.network].chainId
      }/swap/v1/quote?${params.toString()}`,
    )
      .then((res) => res.json())
      .then(async (response: ZeroXResponseType) => {
        if (response.code) {
          console.error(response.code, response.reason);
          return Promise.resolve(null);
        }
        const transactions: EVMTransaction[] = [];

        if (options.fromToken.address !== NATIVE_TOKEN_ADDRESS) {
          const approvalTxs = await getAllowanceTransactions({
            infinityApproval: meta.infiniteApproval,
            spender: supportedNetworks[this.network].approvalAddress,
            web3eth: this.web3eth,
            amount: options.amount,
            fromAddress: options.fromAddress,
            fromToken: options.fromToken,
          });
          transactions.push(...approvalTxs);
        }
        transactions.push({
          from: options.fromAddress,
          gasLimit: GAS_LIMITS.swap,
          to: response.to,
          value: numberToHex(response.value),
          data: response.data,
          type: TransactionType.evm,
        });
        if (accurateEstimate) {
          const accurateGasEstimate = await estimateEVMGasList(
            transactions,
            this.network,
          );
          if (accurateGasEstimate) {
            if (accurateGasEstimate.isError) return null;
            transactions.forEach((tx, idx) => {
              tx.gasLimit = accurateGasEstimate.result[idx];
            });
          }
        }
        return {
          transactions,
          toTokenAmount: toBN(response.buyAmount),
          fromTokenAmount: toBN(response.sellAmount),
        };
      })
      .catch((e) => {
        console.error(e);
        return Promise.resolve(null);
      });
  }

  getQuote(
    options: getQuoteOptions,
    meta: QuoteMetaOptions,
  ): Promise<ProviderQuoteResponse | null> {
    return this.getZeroXSwap(options, meta, false).then(async (res) => {
      if (!res) return null;
      const response: ProviderQuoteResponse = {
        fromTokenAmount: res.fromTokenAmount,
        toTokenAmount: res.toTokenAmount,
        additionalNativeFees: toBN(0),
        provider: this.name,
        quote: {
          meta,
          options,
          provider: this.name,
        },
        totalGaslimit: res.transactions.reduce(
          (total: number, curVal: EVMTransaction) =>
            total + toBN(curVal.gasLimit).toNumber(),
          0,
        ),
        minMax: await this.getMinMaxAmount(),
      };
      return response;
    });
  }

  getSwap(quote: SwapQuote): Promise<ProviderSwapResponse | null> {
    return this.getZeroXSwap(quote.options, quote.meta, true).then((res) => {
      if (!res) return null;
      const feeConfig =
        FEE_CONFIGS[this.name][quote.meta.walletIdentifier].fee || 0;
      const response: ProviderSwapResponse = {
        fromTokenAmount: res.fromTokenAmount,
        provider: this.name,
        toTokenAmount: res.toTokenAmount,
        additionalNativeFees: toBN(0),
        transactions: res.transactions,
        slippage: quote.meta.slippage || DEFAULT_SLIPPAGE,
        fee: feeConfig * 100,
        getStatusObject: async (
          options: StatusOptions,
        ): Promise<StatusOptionsResponse> => ({
          options,
          provider: this.name,
        }),
      };
      return response;
    });
  }

  getStatus(options: StatusOptions): Promise<TransactionStatus> {
<<<<<<< HEAD
    const promises = options.transactions.map(({ hash }) =>
      this.web3eth.getTransactionReceipt(hash)
=======
    const promises = options.transactionHashes.map((hash) =>
      this.web3eth.getTransactionReceipt(hash),
>>>>>>> b6e5f6d0
    );
    return Promise.all(promises).then((receipts) => {
      // eslint-disable-next-line no-restricted-syntax
      for (const receipt of receipts) {
        if (!receipt || (receipt && !receipt.blockNumber)) {
          return TransactionStatus.pending;
        }
        if (receipt && !receipt.status) return TransactionStatus.failed;
      }
      return TransactionStatus.success;
    });
  }
}

export default ZeroX;<|MERGE_RESOLUTION|>--- conflicted
+++ resolved
@@ -272,13 +272,8 @@
   }
 
   getStatus(options: StatusOptions): Promise<TransactionStatus> {
-<<<<<<< HEAD
     const promises = options.transactions.map(({ hash }) =>
-      this.web3eth.getTransactionReceipt(hash)
-=======
-    const promises = options.transactionHashes.map((hash) =>
       this.web3eth.getTransactionReceipt(hash),
->>>>>>> b6e5f6d0
     );
     return Promise.all(promises).then((receipts) => {
       // eslint-disable-next-line no-restricted-syntax
