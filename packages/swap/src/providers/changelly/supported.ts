--- conflicted
+++ resolved
@@ -3,17 +3,14 @@
 import { SupportedNetworkName } from "../../types";
 
 /**
-<<<<<<< HEAD
  * Blockchain names:
  *
  * ```sh
  * curl -sL https://raw.githubusercontent.com/enkryptcom/dynamic-data/main/swaplists/changelly.json | jq --raw-output '.[].blockchain' | sort | uniq -c | sort -nr
  * ```
-=======
  * ```sh
  * curl https://partners.mewapi.io/changelly-v2 -X POST -H Accept:application/json -H Content-Type:application/json --data '{"id":"1","jsonrpc":"2.0","method":"getCurrenciesFull","params":{}}'
  * ````
->>>>>>> 71cc2373
  */
 const supportedNetworks: {
   [key in SupportedNetworkName]?: {
@@ -64,7 +61,6 @@
   [SupportedNetworkName.Dogecoin]: {
     changellyName: "doge",
   },
-<<<<<<< HEAD
   [SupportedNetworkName.Solana]: {
     changellyName: "solana",
     isAddress: (address: string) => {
@@ -76,10 +72,9 @@
         return Promise.resolve(false);
       }
     },
-=======
+  },
   [SupportedNetworkName.Rootstock]: {
     changellyName: "rootstock",
->>>>>>> 71cc2373
   },
 };
 
