/* eslint-disable no-use-before-define, no-new, no-constant-condition, no-restricted-syntax, no-labels */

import { NetworkNames } from "@enkryptcom/types";
import {
  AddressLookupTableAccount,
  ComputeBudgetProgram,
  Connection,
  PublicKey,
  SystemProgram,
  TransactionInstruction,
  TransactionMessage,
  VersionedTransaction,
} from "@solana/web3.js";
import { toBN } from "web3-utils";
<<<<<<< HEAD
import fetch from 'node-fetch';
import { TOKEN_AMOUNT_INFINITY_AND_BEYOND } from "../../utils/approvals";
import { extractComputeBudget } from "../../utils/solana";
=======
import { TOKEN_AMOUNT_INFINITY_AND_BEYOND } from "../../utils/approvals";
import { extractComputeBudget } from "../../utils/solana";
import {
  DEFAULT_SLIPPAGE,
  FEE_CONFIGS,
  NATIVE_TOKEN_ADDRESS,
} from "../../configs";
>>>>>>> 5b22281e
import {
  ProviderClass,
  ProviderName,
  TokenType,
  SupportedNetworkName,
  ProviderFromTokenResponse,
  ProviderToTokenResponse,
  ProviderSwapResponse,
  SwapQuote,
  StatusOptions,
  TransactionStatus,
  getQuoteOptions,
  ProviderQuoteResponse,
  QuoteMetaOptions,
  TransactionType,
  StatusOptionsResponse,
  SolanaTransaction,
  TokenNetworkType,
} from "../../types";
<<<<<<< HEAD
import {
  DEFAULT_SLIPPAGE,
  FEE_CONFIGS,
  NATIVE_TOKEN_ADDRESS,
} from "../../configs";

/** Enables debug logging in this file */
const DEBUG = false;
=======
>>>>>>> 5b22281e

/**
 * # Jupiter swap flow
 *
 * @see https://station.jup.ag/docs/APIs/swap-api
 * @see https://station.jup.ag/api-v6/introduction
 * @see https://station.jup.ag/api-v6/get-quote
 * @see https://station.jup.ag/api-v6/post-swap
 * @see https://station.jup.ag/guides/jupiter-swap/how-referral-works
 * @see https://referral.jup.ag/
 * @see https://referral.jup.ag/api
 * @see https://github.com/TeamRaccoons/referral
 *
 * Jupiter requires referral account. A rferral account can be created on the
 * Jupiter referral dashboard https://referral.jup.ag/dashboard
 *
 * After you have a referral account (associated with your Solana address) you
 * can create token accounts (ATA's) so that it can receive referral fees.
 * We inject an instruction in swap transactions to create a referral fee ATA
 * if the user tries to swap a token that doesn't one yet.
 *
 * ## Swap flow
 *
 * 1. Request a quote from the Jupiter swap API
 * 2. Request a swap transaction from the Jupiter swap API with the quote provided
 * 3. Decompile, modify and recompile the transaction to add an instruction that
 *    creates the referrer ATA to receive platform fees, if required
 * 4. Sign the transaction
 * 5. Execute the transaction
 *
 * ## Terminology
 *
 * - Mint: a mint is a unique identifier for an SPL token, typically represented by a public key.
 * - SPL (Solana Program Library): A collection of on-chain programs designed to support the Solana ecosystem.
 * - SPL Token: A type of token on the Solana blockchain that adheres to the standards set by SPL Token
 *     programs, analogous to ERC20 tokens on Ethereum. There are two main SPL Token programs:
 *     the original "SPL Token Program" and the updated "2022 SPL Token Program."
 * - ATA (Associated Token Account): An account that holds token balances and other program-associated data
 *     for a specific address on Solana. ATAs are necessary to link an address with its assets, such as
 *     tokens. The maintenance of an ATA involves a periodic rent, deducted from its balance, which varies
 *     based on the data storage required. For instance, token programs typically require 165 bytes per ATA.
 *     An ATA that maintains at least two years' worth of rent in its balance qualifies as rent-exempt.
 *
 * [Solana 101](https://2501babe.github.io/posts/solana101.html)
 */

const JUPITER_TOKENS_URL = "https://tokens.jup.ag/tokens?tags=verified";

/**
 * @see https://station.jup.ag/docs/APIs/swap-api
 * @see https://station.jup.ag/api-v6/introduction
 */
const JUPITER_API_URL = "https://quote-api.jup.ag/v6/";

/**
 * Wrapped SOL address
 * @see https://solscan.io/token/So11111111111111111111111111111111111111112
 */
const WRAPPED_SOL_ADDRESS = "So11111111111111111111111111111111111111112";

/**
 * @see https://solscan.io/account/45ruCyfdRkWpRNGEqWzjCiXRHkZs8WXCLQ67Pnpye7Hp
 *
 * Manages referral fees
 */
const JUPITER_REFERRAL_VAULT_PUBKEY = new PublicKey(
  "45ruCyfdRkWpRNGEqWzjCiXRHkZs8WXCLQ67Pnpye7Hp"
);

/**
 * @see https://solscan.io/account/REFER4ZgmyYx9c6He5XfaTMiGfdLwRnkV4RPp9t9iF3
 *
 * Program targetted by instructions
 */
const JUPITER_REFERRAL_PROGRAM_PUBKEY = new PublicKey(
  "REFER4ZgmyYx9c6He5XfaTMiGfdLwRnkV4RPp9t9iF3"
);

/**
 * Address of the SPL Token program
 *
 * @see https://solscan.io/account/TokenkegQfeZyiNwAJbNbGKPFXCWuBvf9Ss623VQ5DA
 */
export const TOKEN_PROGRAM_ID = new PublicKey(
  "TokenkegQfeZyiNwAJbNbGKPFXCWuBvf9Ss623VQ5DA"
);

/**
 * Address of the SPL Token 2022 program
 *
 * @see https://solscan.io/account/TokenzQdBNbLqP5VEhdkAS6EPFLC1PHnBqCXEpPxuEb
 */
export const TOKEN_2022_PROGRAM_ID = new PublicKey(
  "TokenzQdBNbLqP5VEhdkAS6EPFLC1PHnBqCXEpPxuEb"
);

/**
 * Address of the SPL Associated Token Account program
 *
 * (Creates Associated Token Accounts (ATA))
 *
 * @see https://solscan.io/account/ATokenGPvbdGVxr1b2hvZbsiqW5xWH25efTNsLJA8knL
 */
export const ASSOCIATED_TOKEN_PROGRAM_ID = new PublicKey(
  "ATokenGPvbdGVxr1b2hvZbsiqW5xWH25efTNsLJA8knL"
);

/**
 * Storage of a token ATA
 *
 * Required to calculate the extra cost if the swap fee if the swap needs to create a referral fee account
 */
const JUPITER_REFERRAL_ATA_ACCOUNT_SIZE_BYTES = 165;

const SPL_TOKEN_ATA_ACCOUNT_SIZE_BYTES = 165;

let debug: (...args: any[]) => void;
if (DEBUG) {
  console.debug.bind(console);
} else {
  // eslint-disable-next-line @typescript-eslint/no-unused-vars, @typescript-eslint/no-empty-function
  debug = (..._args: any[]) => { };
}

// Jupiter API Tokens

/**
 * curl -sL https://tokens.jup.ag/tokens?tags=verified | jq -C | less -N
 */
type JupiterTokenInfo = {
  address: string;
  name: string;
  symbol: string;
  decimals: string;
};

// Jupiter API Quote

/**
 * see https://station.jup.ag/api-v6/get-quote
 *
 * ```sh
 * curl -sL -H 'Accept: application/json' 'https://quote-api.jup.ag/v6/quote?inputMint=EPjFWdd5AufqSSqeM2qN1xzybapC8G4wEGGkZwyTDt1v&outputMint=So11111111111111111111111111111111111111112&amount=5'
 * ```
 */
type JupiterQuoteResponse = {
  /** @example "EPjFWdd5AufqSSqeM2qN1xzybapC8G4wEGGkZwyTDt1v" */
  inputMint: string;
  /** @example "5" */
  inAmount: string;
  /** @example "So11111111111111111111111111111111111111112" */
  outputMint: string;
  /** @example "35" */
  outAmount: string;
  /** @example "35" */
  otherAmountThreshold: string;
  /** @example "ExactIn" */
  swapMode: string;
  /** @example 50 */
  slippageBps: number;
  /** @example {"amount":"1","feeBps":1} */
  platformFee: null | {
    /** @example '1' */
    amount: string;
    /** @example 1 */
    feeBps: number;
  };
  /** @example "0" */
  priceImpactPct: string;
  routePlan: {
    swapInfo: {
      /** @example "5URw47pYHN9heEQFKtUFeHzTskHwN78bBvKefV5C98fe" */
      ammKey: string;
      /** @example "Oasis" */
      label: string;
      /** @example "EPjFWdd5AufqSSqeM2qN1xzybapC8G4wEGGkZwyTDt1v" */
      inputMint: string;
      /** @example "DezXAZ8z7PnrnRJjz3wXBoRgixCa6xjnB7YaB1pPB263" */
      outputMint: string;
      /** @example  "5" */
      inAmount: string;
      /** @e xample "28679" */
      outAmount: string;
      /** @exampl e "115" */
      feeAmount: string;
      /** @example "DezXAZ8z7Pn rnRJjz3wXBoRgixCa6xjnB7YaB1pPB263" */
      feeMint: string;
    };
    /** @example 100  */
    percent: number;
  }[];
  /** @example 284606533 */
  contextSlot: number;
  /** @example 0.743937514 */
  timeTaken: number;
};

// Jupiter API Swap

/**
 * @see https://station.jup.ag/api-v6/post-swap
 *
 * HTTP request JSON body to request a Swap transaction for a given quote
 */
type JupiterSwapParams = {
  userPublicKey: string;
  /** Default: true */
  wrapAndUnwrapSol?: boolean;
  useSharedAccounts?: boolean;
  /** Referral address */
  feeAccount?: string;
  /** Public key used to track transactions */
  trackingAccount?: string;
  /** Integer */
  computeUnitPriceMicroLamports?: number;
  prioritizationFeeLamports?: number;
  /** Default: false */
  asLegacyTransaction?: boolean;
  /** Default: false */
  useTokenLedger?: boolean;
  /** Public key of key of token receiver. Default: user's own ATA. */
  destinationTokenAccount?: string;
  /**
   * Simulate the swap to get the compute units (like gas in the EVM) &
   * set in ComputeBudget's compute unit limit.
   *
   * Default: false
   */
  dynamicComputeUnitLimit?: boolean;
  /** Do not do RPC calls to check on user's account. Default: false. */
  skipUserAccountRpcCalls?: boolean;
  /** Response from the Jupiter API quote endpoint */
  quoteResponse: JupiterQuoteResponse;
};

/**
 * @see https://station.jup.ag/api-v6/post-swap
 */
type JupiterSwapResponse = {
  /** Base64 encoded versioned transaction */
  swapTransaction: string;
  /** @example 265642441 */
  lastValidBlockHeight: number;
  /** @example 99999 */
  prioritizationFeeLamports?: number;
  /** @example 1400000 */
  computeUnitLimit?: number;
  prioritizationType?: {
    computeBudget?: {
      microLamports: 71428;
      estimatedMicroLamports: 142856;
    };
  };
  dynamicSlippageReport: null;
  simulationError: null;
};

/**
 * Jupiter is a DEX on Solana
 *
 * - App: https://jup.ag/
 * - Documentation: https://station.jup.ag/docs/
 * - Token lists: ttps://station.jup.ag/docs/token-list
 * - https://token s .jup.ag/tokens?tags=verified
 */
export class Jupiter extends ProviderClass {
  network: SupportedNetworkName;

  name = ProviderName.jupiter;

  conn: Connection;

  /** Initialised in `init` */
  fromTokens: ProviderFromTokenResponse;

  /** initialised in `init` */
  toTokens: ProviderToTokenResponse;

  /** Initialised in `init` address -> Jupiter token info */
  jupiterTokens: Map<string, JupiterTokenInfo>;

  constructor(conn: Connection, network: SupportedNetworkName) {
    super();
    this.network = network;
    this.conn = conn;

    this.fromTokens = {};
    this.toTokens = {};
    this.jupiterTokens = new Map();
  }

  /**
   *
   * Initialise`fromTokens` and`toTokens`
   * @param enkryptTokenList Tokens with prices, from swaplists on`https://github.com/enkryptcom/dynamic-data`
   *
   * ```sh
   * curl -sL https://raw.githubusercontent.com/enkryptcom/dynamic-data/main/swaplists/SOLANA.json | jq -C | less -N
   * ```
   */
  async init(enkryptTokenList: TokenType[]): Promise<void> {
    // Only supports Solana
    if ((this.network as unknown as string) !== NetworkNames.Solana) return;

    /** List of Jupiter tokens */
    const jupiterTokenList = await getJupiterTokens();

    // Inner join jupiter tokens with our tokens from`https://github.com/enkryptcom/dynamic-data`
    // and save the results

    /** Mapping of cased token address -> Jupiter token info */
    this.jupiterTokens = new Map(jupiterTokenList.map((t) => [t.address, t]));

    /** Intersection of token list & jupiter tokens */
    this.toTokens[this.network] ??= {};
    for (let i = 0, len = enkryptTokenList.length; i < len; i++) {
      // TODO: handle native address
      const enkryptToken = enkryptTokenList[i];
      let isTradeable = false;
      if (enkryptToken.address === NATIVE_TOKEN_ADDRESS) {
        // Jupiter swap API auto unwraps SOL (it's configurable)
        // Jupiter doesn't send back native SOL
        isTradeable = this.jupiterTokens.has(WRAPPED_SOL_ADDRESS);
      } else {
        isTradeable = this.jupiterTokens.has(enkryptToken.address);
      }

      // Not supported
      if (!isTradeable) continue;

      // Token is supported on Jupiter
      this.fromTokens[enkryptToken.address] = enkryptToken;
      this.toTokens[this.network][enkryptToken.address] = {
        ...enkryptToken,
        networkInfo: {
          name: SupportedNetworkName.Solana,
          isAddress: isValidSolanaAddress,
        } satisfies TokenNetworkType,
      };
    }
  }

  getFromTokens(): ProviderFromTokenResponse {
    return this.fromTokens;
  }

  getToTokens(): ProviderToTokenResponse {
    return this.toTokens;
  }

  /**
   * Query the Jupiter Swap API for a quote, a swap transaction, transform the swap transaction if needed
   * and extract additional information like rent fees and compute budget
   */
  private async querySwapInfo(
    options: getQuoteOptions,
    meta: QuoteMetaOptions,
    context?: { signal?: AbortSignal }
  ): Promise<{
    jupiterQuote: JupiterQuoteResponse;
    jupiterSwap: JupiterSwapResponse;
    base64SwapTransaction: string;
    feePercentage: number;
    slippagePercentage: number;
    computeBudget: number;
    rentFees: number;
  }> {
    const signal = context?.signal;

    const feeConf = FEE_CONFIGS[this.name][meta.walletIdentifier];

    if (!feeConf)
      throw new Error("Something went wrong: no fee config for Jupiter swap");

    const referrerPubkey = new PublicKey(feeConf.referrer);

    /** Jupiter API requires an integer for fee bps so we must round */
    const feeBps = Math.round(100 * feeConf.fee);

    const fromPubkey = new PublicKey(options.fromAddress);
    const toPubkey = new PublicKey(options.toAddress);

    /**
     * Source token.
     *
     * For native SOL we use the wrapped SOL address
     */
    let srcMint: PublicKey;
    if (options.fromToken.address === NATIVE_TOKEN_ADDRESS) {
      srcMint = new PublicKey(WRAPPED_SOL_ADDRESS);
    } else {
      srcMint = new PublicKey(options.fromToken.address);
    }

    /**
     * Pubkey of the destination token
     *
     * For native SOL we use the wrapped SOL address
     */
    let dstMint: PublicKey;
    if (options.toToken.address === NATIVE_TOKEN_ADDRESS) {
      dstMint = new PublicKey(WRAPPED_SOL_ADDRESS);
    } else {
      dstMint = new PublicKey(options.toToken.address);
    }

    const referrerATAPubkey = getJupiterReferrerAssociatedTokenAccount(
      referrerPubkey,
      srcMint
    );

    const referrerATAExists = await solAccountExists(
      this.conn,
      referrerATAPubkey
    );

    /** Jupiter API requires an integer for slippage bps so we must round */
    const slippageBps = Math.round(
      100 * parseFloat(meta.slippage || DEFAULT_SLIPPAGE)
    );

    const quote = await getJupiterQuote(
      {
        srcMint,
        dstMint,
        amount: BigInt(options.amount.toString(10)),
        slippageBps,
        referralFeeBps: feeBps,
      },
      { signal }
    );

    const dstTokenProgramId = await getTokenProgramOfMint(this.conn, dstMint);
    const dstATAPubkey = getSPLAssociatedTokenAccountPubkey(
      toPubkey,
      dstMint,
      dstTokenProgramId
    );

    const swap = await getJupiterSwap(
      {
        quote,
        signerPubkey: fromPubkey,
        referrerATAPubkey,
        dstATAPubkey,
      },
      { signal }
    );

    let tx = VersionedTransaction.deserialize(
      Buffer.from(swap.swapTransaction, "base64")
    );

    const srcTokenProgramId = await getTokenProgramOfMint(this.conn, srcMint);

    /** Rent from having to create ATA accounts for the wallet & mint and the referral fee holder & mint */
    let rentFees = 0;

    /** Instructions to be inserted at the start of the transaction to create requisite accounts */
    const extraInstructions: TransactionInstruction[] = [];

    if (referrerATAExists) {
      debug(
        `[JupiterSwapProvider.querySwapInfo] Referrer ATA already exists. No need to record additional rent fees.` +
        ` ATA pubkey: ${referrerATAPubkey.toBase58()},` +
        ` Source mint: ${srcMint.toBase58()}`
      );
    } else {
      // The referral fee ATA account needs to be created or else we can't receive fees for this transaction
      const extraRentFees = await this.conn.getMinimumBalanceForRentExemption(
        JUPITER_REFERRAL_ATA_ACCOUNT_SIZE_BYTES
      );

      // Get the instruction that creates the Jupiter referral ATA account
      const instruction = getJupiterInitialiseReferralTokenAccountInstruction({
        payerPubkey: fromPubkey,
        programId: JUPITER_REFERRAL_PROGRAM_PUBKEY,
        vaultPubkey: JUPITER_REFERRAL_VAULT_PUBKEY,
        referralAccountPubkey: referrerPubkey,
        referralATAPubkey: referrerATAPubkey,
        mintPubkey: srcMint,
        systemProgramId: SystemProgram.programId,
        tokenProgramId: srcTokenProgramId,
      });

      extraInstructions.push(instruction);
      rentFees += extraRentFees;

      debug(
        `[JupiterSwapProvider.querySwapInfo] Referrer ATA does not exist. Updating transaction with instruction to create it.` +
        ` Referral ATA pubkey: ${referrerATAPubkey.toBase58()},` +
        ` Rent: ${extraRentFees} lamports,` +
        ` Total Rent: ${extraRentFees} lamports`
      );
    }

    // Will the destination token ATA for the swapper need to be created?
    const dstATAExists = await solAccountExists(this.conn, dstATAPubkey);

    if (dstATAExists) {
      debug(
        `[JupiterSwapProvider.querySwapInfo] Wallet destination mint ATA already exists. No need to record additional rent fees.` +
        ` ATA pubkey: ${dstATAPubkey.toBase58()},` +
        ` Destination mint: ${dstMint.toBase58()}`
      );
    } else {
      const extraRentFee = await this.conn.getMinimumBalanceForRentExemption(
        SPL_TOKEN_ATA_ACCOUNT_SIZE_BYTES
      );

      const instruction = getCreateAssociatedTokenAccountIdempotentInstruction({
        payerPubkey: fromPubkey,
        ataPubkey: dstATAPubkey,
        ownerPubkey: toPubkey,
        mintPubkey: dstMint,
        systemProgramId: SystemProgram.programId,
        tokenProgramId: dstTokenProgramId,
        associatedTokenProgramId: ASSOCIATED_TOKEN_PROGRAM_ID,
      });

      rentFees += extraRentFee;
      extraInstructions.push(instruction);

      debug(
        `[JupiterSwapProvider.querySwapInfo] Wallet destination mint ATA does not exist, registering custom instruction to create it.` +
        ` Adding ATA rent to extra transaction fees.` +
        ` ATA pubkey: ${dstATAPubkey.toBase58()},` +
        ` Destination mint: ${dstMint.toBase58()},` +
        ` Rent: ${extraRentFee} lamports,` +
        ` Total rent: ${rentFees} lamports`
      );
    }

    if (extraInstructions.length) {
      tx = await insertInstructionsAtStartOfTransaction(
        this.conn,
        tx,
        extraInstructions
      );
    }

    const computeBudget = extractComputeBudget(tx);

    return {
      feePercentage: feeBps / 100,
      slippagePercentage: slippageBps / 100,
      jupiterSwap: swap,
      jupiterQuote: quote,
      base64SwapTransaction: Buffer.from(tx.serialize()).toString("base64"),
      rentFees,
      computeBudget,
    };
  }

  async getQuote(
    options: getQuoteOptions,
    meta: QuoteMetaOptions,
    context?: { signal?: AbortSignal }
  ): Promise<null | ProviderQuoteResponse> {
    if (options.toToken.networkInfo.name !== SupportedNetworkName.Solana) {
      debug(
        `[JupiterSwapProvider.getQuote] ignoring quote request to network ${options.toToken.networkInfo.name}, cross network swaps not supported`
      );
      return null;
    }

    const { jupiterQuote, rentFees, computeBudget, feePercentage } =
      await this.querySwapInfo(options, meta, context);

    // Jupiter swaps have four different kinds of fees:
    // 1. Transaction base fees: number of signatures * lamports per signature
    // 2. Transaction priority fees (sometimes): set via the Compute Budget program's "SetComputeUnitPrice"
    // 3. Transaction referral fees: fees paid to MEW (97.5%) and Jupiter (2.5%) as the wallet provider
    // 4. Rent for ATA accounts that may need to be created; the referral fee account and mint account

    debug(
      `[JupiterSwapProvider.getQuote] Quote inAmount:  ${jupiterQuote.inAmount} ${options.fromToken.symbol}`
    );
    debug(
      `[JupiterSwapProvider.getQuote] Quote outAmount: ${jupiterQuote.outAmount} ${options.toToken.symbol}`
    );

    const result: ProviderQuoteResponse = {
      fromTokenAmount: toBN(jupiterQuote.inAmount),
      toTokenAmount: toBN(
        Math.floor((1 - feePercentage) * Number(jupiterQuote.outAmount))
          .toFixed(10)
          .replace(/\.?0+$/, "")
      ),
      totalGaslimit: computeBudget,
      additionalNativeFees: toBN(rentFees),
      provider: this.name,
      quote: {
        options,
        meta,
        provider: this.name,
      },
      minMax: {
        // TODO: how can I get these limits?
        minimumFrom: toBN("1"),
        maximumFrom: toBN(TOKEN_AMOUNT_INFINITY_AND_BEYOND),
        minimumTo: toBN("1"),
        maximumTo: toBN(TOKEN_AMOUNT_INFINITY_AND_BEYOND),
      },
    };

    return result;
  }

  async getSwap(
    quote: SwapQuote,
    context?: { signal?: AbortSignal }
  ): Promise<ProviderSwapResponse> {
    const { feePercentage, jupiterQuote, base64SwapTransaction, rentFees } =
      await this.querySwapInfo(quote.options, quote.meta, context);

    const enkryptTransaction: SolanaTransaction = {
      from: quote.options.fromAddress,
      to: quote.options.toAddress,
      serialized: base64SwapTransaction,
      type: TransactionType.solana,
    };

    debug(
      `[JupiterSwapProvider.getSwap] Quote inAmount:  ${jupiterQuote.inAmount} ${quote.options.fromToken.symbol}`
    );
    debug(
      `[JupiterSwapProvider.getSwap] Quote outAmount: ${jupiterQuote.outAmount} ${quote.options.toToken.symbol}`
    );

    const result: ProviderSwapResponse = {
      transactions: [enkryptTransaction],
      fromTokenAmount: toBN(jupiterQuote.inAmount),
      toTokenAmount: toBN(
        Math.floor((1 - feePercentage) * Number(jupiterQuote.outAmount))
          .toFixed(10)
          .replace(/\.?0+$/, "")
      ),
      additionalNativeFees: toBN(rentFees),
      provider: this.name,
      slippage: quote.meta.slippage,
      fee: feePercentage,
      getStatusObject: async (
        options: StatusOptions
      ): Promise<StatusOptionsResponse> => ({
        options,
        provider: this.name,
      }),
    };

    return result;
  }

  async getStatus(options: StatusOptions): Promise<TransactionStatus> {
    if (options.transactionHashes.length !== 1) {
      throw new TypeError(
        `JupiterSwap.getStatus: Expected one transaction hash but got ${options.transactionHashes.length}`
      );
    }
    const [txhash] = options.transactionHashes;
    const txResponse = await this.conn.getTransaction(txhash, {
      maxSupportedTransactionVersion: 0,
    });

    if (txResponse == null) {
      // Transaction hasn't been picked up by the node yet
      return TransactionStatus.pending;
    }

    if (txResponse.meta == null) {
      // TODO: verify that `ConfirmedTransactionMeta` == null means pending
      return TransactionStatus.pending;
    }

    if (txResponse.meta.err != null) {
      // TODO: verify that `err` != null means failed
      return TransactionStatus.failed;
    }

    return TransactionStatus.success;
  }
}

/**
 * Is the address a valid Solana address? (32 byte base58 string)
 *
 * @param address   hopefully 32 byte base58 string
 * @returns         true if `address` is a 32 byte base58 string
 */
function isValidSolanaAddress(address: string): Promise<boolean> {
  try {
    new PublicKey(address);
    return Promise.resolve(true);
  } catch (err) {
    return Promise.resolve(false);
  }
}

/**
 * Does the Solana account exist?
 *
 * Checks if the account has been created
 *
 * @param conn      Solana connection
 * @param address   Address to check
 * @returns         `true` if there's an account at `address`
 */
async function solAccountExists(
  conn: Connection,
  address: PublicKey
): Promise<boolean> {
  const account = await conn.getAccountInfo(address, "max");
  const exists = account != null;
  return exists;
}

/**
 * Request all verified tokens available on Jupiter swap
 *
 * (With retry, backoff, and timeouts)
 *
 * @see https://station.jup.ag/api-v6/get-quote
 */
async function getJupiterTokens(context?: {
  signal?: AbortSignal;
}): Promise<JupiterTokenInfo[]> {
  const signal = context?.signal;

  const url = JUPITER_TOKENS_URL;
  let failed = false;
  let tokens: JupiterTokenInfo[];
  const backoff = [0, 100, 500, 1000, 2_500, 5_000];
  let backoffi = 0;
  let errRef: undefined | { err: Error };

  while (true) {
    if (signal?.aborted) {
      // Context aborted
      throw signal.reason;
    }

    if (backoffi >= backoff.length) {
      // Failed after too many attempts
      throw new Error(
        `Failed to get Jupiter tokens after ${backoffi} retries: ${String(
          errRef?.err ?? "???"
        )}`
      );
    }

    if (backoff[backoffi] > 0) {
      // Previous request failed, wait before retrying
      debug(
        `[JupiterSwapProvider.getJupiterTokens] Retrying after ${backoff[backoffi]}ms...`
      );
      await new Promise<void>((res, rej) => {
        function onTimeout() {
          cleanupSleep();
          res();
        }
        function onAbortDuringSleep() {
          cleanupSleep();
          rej(signal!.reason);
        }
        function cleanupSleep() {
          signal?.removeEventListener("abort", onAbortDuringSleep);
          clearTimeout(timeout);
        }
        signal?.addEventListener("abort", onAbortDuringSleep);
        const timeout = setTimeout(onTimeout);
      });
    }

    /** Cancels the HTTP request */
    const aborter = new AbortController();

    /** Cancel this request if the context cancels */
    const onAbortDuringRequest = () => {
      aborter.abort(signal!.reason);
    };

    /** Times out the request */
    const timeout = setTimeout(() => {
      aborter.abort(new Error(`HTTP request timed out ${url}`));
    }, 30_000);
    signal?.addEventListener("abort", onAbortDuringRequest);

    /** Cleanup timeouts and aborters */
    const cleanupRequest = () => {
      clearTimeout(timeout);
      signal?.removeEventListener("abort", onAbortDuringRequest);
    };

    try {
      debug(
        `[JupiterSwapProvider.getJupiterTokens] Initiating HTTP request for Jupiter tokens ${url}`
      );
      const res = await fetch(url, {
        signal: aborter.signal,
        headers: [["Accept", "application/json"]],
        redirect: "follow",
        keepalive: true,
      });
      if (!res.ok) {
        let msg = await res
          .text()
          .catch((err) => `Failed to decode response text: ${String(err)}`);
        const msglen = msg.length;
        if (msglen > 512 + 7 + 3 + msglen.toString().length) {
          msg = `${msg.slice(0, 512)}... (512/${msglen})`;
        }
        switch (res.status) {
          case 400:
          case 401:
          case 402:
          case 403:
          case 404:
          case 405:
          case 500:
            failed = true;
            break;
          default: /* noop */
        }
        throw new Error(
          `Failed to get Jupiter tokens, HTTP response returned not-ok status ${res.status
          } ${res.statusText || "<no status text>"}: ${msg}`
        );
      }
      tokens = (await res.json()) as JupiterTokenInfo[];

      if (!tokens) {
        throw new Error(
          "Failed to get Jupiter tokens: something went wrong and result is falsy"
        );
      }

      return tokens;
    } catch (err) {
      if (signal?.aborted) throw signal.reason;
      if (failed) throw err;
      debug(
        `[JupiterSwapProvider.getJupiterTokens] Failed to get Jupiter tokens on attempt ${backoffi + 1
        }/${backoff.length}: ${String(err)}`
      );
      errRef ??= { err: err as Error };
    } finally {
      cleanupRequest();
    }
    backoffi += 1;
  }
}

/**
 * Request a quote for a swap pair from the Jupiter API
 *
 * (With retry, backoff, and timeouts)
 *
 * @see https://station.jup.ag/api-v6/get-quote
 */
async function getJupiterQuote(
  params: {
    /** Source token pubkey (address) */
    srcMint: PublicKey;
    /** Destination token pubkey (address) */
    dstMint: PublicKey;
    /** How many of the source tokens? */
    amount: bigint;
    /** Integer */
    slippageBps?: number;
    /** Integer */
    referralFeeBps?: number;
  },
  context?: {
    signal?: AbortSignal;
  }
): Promise<JupiterQuoteResponse> {
  const { srcMint, dstMint, amount, slippageBps, referralFeeBps } = params;

  const signal = context?.signal;

  if (slippageBps != null) {
    if (!Number.isSafeInteger(slippageBps)) {
      throw new TypeError(
        `Invalid slippageBps: ${slippageBps} must be a safe integer`
      );
    }
    if (slippageBps < 0) {
      throw new Error(`Invalid slippageBps: ${slippageBps} must be >= 0`);
    }
  }

  if (referralFeeBps != null) {
    if (!Number.isSafeInteger(referralFeeBps)) {
      throw new TypeError(
        `Invalid referralFeeBps: ${referralFeeBps} must be a safe integer`
      );
    }
    if (referralFeeBps < 0) {
      throw new TypeError(
        `Invalid referralFeeBps: ${referralFeeBps} must be >= 0`
      );
    }
  }

  const quoteParams: [key: string, value: string][] = [];
  quoteParams.push(["inputMint", srcMint.toBase58()]);
  quoteParams.push(["outputMint", dstMint.toBase58()]);
  quoteParams.push(["amount", amount.toString(10)]);
  if (slippageBps != null) {
    quoteParams.push(["slippageBps", slippageBps.toString(10)]);
  }
  if (referralFeeBps != null) {
    quoteParams.push(["platformFeeBps", referralFeeBps.toString()]);
  }
  quoteParams.push(["swapMode", "ExactIn"]);
  const queryString = new URLSearchParams(quoteParams);
  const url = `${JUPITER_API_URL}quote?${queryString.toString()}`;

  let failed = false;
  let quote: JupiterQuoteResponse;
  const backoff = [0, 100, 500, 1000, 2_500, 5_000];
  let backoffi = 0;
  let errRef: undefined | { err: Error };

  while (true) {
    if (signal?.aborted) {
      // Context aborted
      throw signal.reason;
    }

    if (backoffi >= backoff.length) {
      // Failed after too many attempts
      throw new Error(
        `Failed to get Jupiter quote after ${backoffi} retries at url ${url}: ${String(
          errRef?.err ?? "???"
        )}`
      );
    }

    if (backoff[backoffi] > 0) {
      // Previous request failed, wait before retrying
      debug(
        `[JupiterSwapProvider.getJupiterQuote] Retrying ${url} after ${backoff[backoffi]}ms...`
      );
      await new Promise<void>((res, rej) => {
        function onTimeout() {
          cleanupSleep();
          res();
        }
        function onAbortDuringSleep() {
          cleanupSleep();
          rej(signal!.reason);
        }
        function cleanupSleep() {
          signal?.removeEventListener("abort", onAbortDuringSleep);
          clearTimeout(timeout);
        }
        signal?.addEventListener("abort", onAbortDuringSleep);
        const timeout = setTimeout(onTimeout);
      });
    }

    /** Cancels the HTTP request */
    const aborter = new AbortController();

    /** Cancel this request if the context cancels */
    const onAbortDuringRequest = () => {
      aborter.abort(signal!.reason);
    };

    /** Times out the request */
    const timeout = setTimeout(() => {
      aborter.abort(new Error(`HTTP request timed out ${url}`));
    }, 30_000);
    signal?.addEventListener("abort", onAbortDuringRequest);

    /** Cleanup timeouts and aborters */
    const cleanupRequest = () => {
      clearTimeout(timeout);
      signal?.removeEventListener("abort", onAbortDuringRequest);
    };

    try {
      debug(
        `[JupiterSwapProvider.getJupiterQuote] Initiating HTTP request for Jupiter quote ${url}`
      );
      const res = await fetch(url, {
        signal: aborter.signal,
        headers: [["Accept", "application/json"]],
        redirect: "follow",
        keepalive: true,
      });
      if (!res.ok) {
        let msg = await res
          .text()
          .catch((err) => `Failed to decode response text: ${String(err)}`);
        const msglen = msg.length;
        if (msglen > 512 + 7 + 3 + msglen.toString().length) {
          msg = `${msg.slice(0, 512)}... (512/${msglen})`;
        }
        switch (res.status) {
          case 400:
          case 401:
          case 402:
          case 403:
          case 404:
          case 405:
          case 500:
            failed = true;
            break;
          default: /* noop */
        }
        throw new Error(
          `Failed to get Jupiter quote, HTTP response returned not-ok status ${res.status
          } ${res.statusText || "<no status text>"} at url ${url}: ${msg}`
        );
      }
      quote = (await res.json()) as JupiterQuoteResponse;

      if (!quote) {
        throw new Error(
          `Failed to get Jupiter quote at url ${url}, something went wrong and result is falsy`
        );
      }

      return quote;
    } catch (err) {
      if (signal?.aborted) throw signal.reason;
      if (failed) throw err;
      console.warn(
        `[getJupiterQuote] Failed to get Jupiter quote on attempt ${backoffi + 1
        }/${backoff.length}: ${String(err)}`
      );
      errRef ??= { err: err as Error };
    } finally {
      cleanupRequest();
    }
    backoffi += 1;
  }
}

/**
 * Request a swap transaction for a given quote from the Jupiter swap API
 *
 * (With retry, backoff, and timeouts)
 *
 * @see https://station.jup.ag/api-v6/post-swap
 */
async function getJupiterSwap(
  params: {
    /** Base58 signer address that pays for the transaction */
    signerPubkey: PublicKey;
    /** Destination SPL ATA account that will receive ownership of the destination tokens */
    dstATAPubkey?: PublicKey;
    /** Base58 referrer address (created in the Jupiter dashboard, not the ATA address) */
    referrerATAPubkey?: PublicKey;
    /** Response from Jupiter API */
    quote: JupiterQuoteResponse;
  },
  context?: {
    signal?: AbortSignal;
  }
): Promise<JupiterSwapResponse> {
  const { signerPubkey, dstATAPubkey, quote, referrerATAPubkey } = params;
  const signal = context?.signal;

  const swapParams: JupiterSwapParams = {
    userPublicKey: signerPubkey.toBase58(),
    feeAccount: referrerATAPubkey?.toBase58(),
    quoteResponse: quote,
    destinationTokenAccount: dstATAPubkey?.toBase58(),
  };

  const url = `${JUPITER_API_URL}swap`;
  let failed = false;
  let swap: JupiterSwapResponse;
  const backoff = [0, 100, 500, 1000, 2_500, 5_000];
  let backoffi = 0;
  let errRef: undefined | { err: Error };

  while (true) {
    if (signal?.aborted) {
      // Context aborted
      throw signal.reason;
    }

    if (backoffi >= backoff.length) {
      // Failed after too many attempts
      throw new Error(
        `Failed to get Jupiter swap after ${backoffi} retries at url ${url}: ${String(
          errRef?.err ?? "???"
        )}`
      );
    }

    if (backoff[backoffi] > 0) {
      // Previous request failed, wait before retrying
      debug(
        `[JupiterSwapProvider.getJupiterSwap] Retrying ${url} after ${backoff[backoffi]}ms...`
      );
      await new Promise<void>((res, rej) => {
        function onTimeout() {
          cleanupSleep();
          res();
        }
        function onAbortDuringSleep() {
          cleanupSleep();
          rej(signal!.reason);
        }
        function cleanupSleep() {
          signal?.removeEventListener("abort", onAbortDuringSleep);
          clearTimeout(timeout);
        }
        signal?.addEventListener("abort", onAbortDuringSleep);
        const timeout = setTimeout(onTimeout);
      });
    }

    /** Cancels the HTTP request */
    const aborter = new AbortController();

    /** Cancel this request if the context cancels */
    const onAbortDuringRequest = () => {
      aborter.abort(signal!.reason);
    };

    /** Times out the request */
    const timeout = setTimeout(() => {
      aborter.abort(new Error(`HTTP request timed out ${url}`));
    }, 30_000);
    signal?.addEventListener("abort", onAbortDuringRequest);

    /** Cleanup timeouts and aborters */
    const cleanupRequest = () => {
      clearTimeout(timeout);
      signal?.removeEventListener("abort", onAbortDuringRequest);
    };

    try {
      debug(
        `[JupiterSwapProvider.getJupiterSwap] Initiating HTTP request for Jupiter swap ${url}`
      );
      const res = await fetch(url, {
        signal: aborter.signal,
        method: "POST",
        headers: [
          ["Accept", "application/json"],
          ["Content-Type", "application/json"],
        ],
        body: JSON.stringify(swapParams),
        redirect: "follow",
        keepalive: true,
      });
      if (!res.ok) {
        let msg = await res
          .text()
          .catch((err) => `Failed to decode response text: ${String(err)}`);
        const msglen = msg.length;
        if (msglen > 512 + 7 + 3 + msglen.toString().length) {
          msg = `${msg.slice(0, 512)}... (512/${msglen})`;
        }
        switch (res.status) {
          case 400:
          case 401:
          case 402:
          case 403:
          case 404:
          case 405:
          case 500:
            failed = true;
            break;
          default: /* noop */
        }
        throw new Error(
          `Failed to get Jupiter swap, HTTP response returned not-ok status ${res.status
          } ${res.statusText || "<no status text>"} at url ${url}: ${msg}`
        );
      }

      swap = (await res.json()) as JupiterSwapResponse;

      if (!quote) {
        throw new Error(
          `Failed to get Jupiter swap at url ${url}, something went wrong and result is falsy`
        );
      }

      return swap;
    } catch (err) {
      if (failed) throw err;
      debug(
        `[JupiterSwapProvider.getJupiterSwap] Failed to get Jupiter swap on attempt ${backoffi + 1
        }/${backoff.length}: ${String(err)}`
      );
      errRef ??= { err: err as Error };
    } finally {
      cleanupRequest();
    }
    backoffi += 1;
  }
}

/**
 * Get the referral ATA address that will receive your referral fees
 *
 * The ATA address is owned by the Jupiter referrer program which gives you the
 * ability to claim (withdraw) your assets. The address is specified in the swap
 * documentation https://station.jup.ag/api-v6/post-swap in the `feeAccount`
 * section
 *
 * @param referrerPubkey  Jupiter referrer acount address (from Jupiter referrer dashboard)
 * @param mintPubkey      SPL token address
 */
function getJupiterReferrerAssociatedTokenAccount(
  referrerPubkey: PublicKey,
  mintPubkey: PublicKey
): PublicKey {
  /** `feeAccount` section of https://station.jup.ag/api-v6/post-swap */
  const referrerAccountSeeds = [
    Buffer.from("referral_ata"),
    // Your referrer address that the Jupiter referral program gave you
    referrerPubkey.toBuffer(),
    mintPubkey.toBuffer(),
  ];
  const [referrerATAPubkey] = PublicKey.findProgramAddressSync(
    referrerAccountSeeds,
    JUPITER_REFERRAL_PROGRAM_PUBKEY
  );
  return referrerATAPubkey;
}

/**
 * Construct a CreateAssociatedTokenAccountIdempotent instruction
 *
 * @param payer                    Payer of the initialization fees
 * @param associatedToken          New associated token account
 * @param owner                    Owner of the new account
 * @param mint                     Token mint account
 * @param programId                SPL Token program account
 * @param associatedTokenProgramId SPL Associated Token program account
 *
 * @return Instruction to add to a transaction
 */
export function createAssociatedTokenAccountIdempotentInstruction(
  payer: PublicKey,
  associatedToken: PublicKey,
  owner: PublicKey,
  mint: PublicKey,
  programId = TOKEN_PROGRAM_ID,
  associatedTokenProgramId = ASSOCIATED_TOKEN_PROGRAM_ID
): TransactionInstruction {
  return buildAssociatedTokenAccountInstruction(
    payer,
    associatedToken,
    owner,
    mint,
    Buffer.from([1]),
    programId,
    associatedTokenProgramId
  );
}

/**
 * Create a transaction instruction that creates the given ATA for the owner and mint.
 *
 * Does nothing if the mint already exists.
 *
 * @see https://github.com/solana-labs/solana-program-library/blob/e018a30e751e759e62e17ad01864d4c57d090c26/token/js/src/instructions/associatedTokenAccount.ts#L49
 * @see https://github.com/solana-labs/solana-program-library/blob/e018a30e751e759e62e17ad01864d4c57d090c26/token/js/src/instructions/associatedTokenAccount.ts#L100
 */
function getCreateAssociatedTokenAccountIdempotentInstruction(params: {
  /** Payer of initialization / rent fees */
  payerPubkey: PublicKey;
  /** Address of the Associated Token Account of `ownerPubkey` with `mintPubkey` @see `getSPLAssociatedTokenAccountPubkey` */
  ataPubkey: PublicKey;
  /** Owner of the new SPL Associated Token Account */
  ownerPubkey: PublicKey;
  /**
   * SPL token address
   *
   * @example new PublicKey('EPjFWdd5AufqSSqeM2qN1xzybapC8G4wEGGkZwyTDt1v') // USDC
   * @example new PublicKey('Es9vMFrzaCERmJfrF4H2FYD4KCoNkY11McCe8BenwNYB') // USDT
   * @example new PublicKey('So11111111111111111111111111111111111111112') // Wrapped SOL
   *
   * USDC @see https://solscan.io/token/EPjFWdd5AufqSSqeM2qN1xzybapC8G4wEGGkZwyTDt1v
   * USDT @see https://solscan.io/token/Es9vMFrzaCERmJfrF4H2FYD4KCoNkY11McCe8BenwNYB
   * Wrapped SOL @see https://solscan.io/token/So11111111111111111111111111111111111111112
   */
  mintPubkey: PublicKey;
  /**
   * @example new PublicKey('11111111111111111111111111111111')
   */
  systemProgramId: PublicKey;
  /**
   * SPL Token Program or 2022 SPL token program
   *
   * @example new PublicKey('TokenkegQfeZyiNwAJbNbGKPFXCWuBvf9Ss623VQ5DA')
   * @example new PublicKey('TokenzQdBNbLqP5VEhdkAS6EPFLC1PHnBqCXEpPxuEb')
   */
  tokenProgramId: PublicKey;
  /**
   * SPL Associated Token Program account,
   *
   * @example new PublicKey('ATokenGPvbdGVxr1b2hvZbsiqW5xWH25efTNsLJA8knL')
   *
   * @see https://solscan.io/account/ATokenGPvbdGVxr1b2hvZbsiqW5xWH25efTNsLJA8knL
   */
  associatedTokenProgramId: PublicKey;
}): TransactionInstruction {
  const {
    payerPubkey,
    ataPubkey,
    ownerPubkey,
    mintPubkey,
    systemProgramId,
    tokenProgramId,
    associatedTokenProgramId,
  } = params;

  const keys = [
    { pubkey: payerPubkey, isSigner: true, isWritable: true },
    { pubkey: ataPubkey, isSigner: false, isWritable: true },
    { pubkey: ownerPubkey, isSigner: false, isWritable: false },
    { pubkey: mintPubkey, isSigner: false, isWritable: false },
    { pubkey: systemProgramId, isSigner: false, isWritable: false },
    { pubkey: tokenProgramId, isSigner: false, isWritable: false },
  ];

  return new TransactionInstruction({
    keys,
    programId: associatedTokenProgramId,
    data: Buffer.from([1]),
  });
}

function buildAssociatedTokenAccountInstruction(
  payer: PublicKey,
  associatedToken: PublicKey,
  owner: PublicKey,
  mint: PublicKey,
  instructionData: Buffer,
  programId = TOKEN_PROGRAM_ID,
  associatedTokenProgramId = ASSOCIATED_TOKEN_PROGRAM_ID
): TransactionInstruction {
  const keys = [
    { pubkey: payer, isSigner: true, isWritable: true },
    { pubkey: associatedToken, isSigner: false, isWritable: true },
    { pubkey: owner, isSigner: false, isWritable: false },
    { pubkey: mint, isSigner: false, isWritable: false },
    { pubkey: SystemProgram.programId, isSigner: false, isWritable: false },
    { pubkey: programId, isSigner: false, isWritable: false },
  ];

  return new TransactionInstruction({
    keys,
    programId: associatedTokenProgramId,
    data: instructionData,
  });
}

/**
 * Links:
 * - [Jupiter Referral GitHub](https://github.com/TeamRaccoons/referral)
 * - [SDK code](https://github.com/TeamRaccoons/referral/tree/main/packages/sdk)
 * - [Program code](https://github.com/TeamRaccoons/referral/tree/main/program/programs/referral)
 * - [SDK initializeReferralTokenAccount](https://github.com/TeamRaccoons/referral/blob/1e4825087b25d59157800a571f32448e9c1e0b71/packages/sdk/src/referral.ts#L392)
 * - [IDL](https://github.com/TeamRaccoons/referral/blob/1e4825087b25d59157800a571f32448e9c1e0b71/packages/sdk/src/idl.ts#L1)
 * - [Dashboard code](https://github.com/TeamRaccoons/referral/tree/main/packages/dashboard)
 * - [InitializeReferralTokenAccount entrypoint](https://github.com/TeamRaccoons/referral/blob/1e4825087b25d59157800a571f32448e9c1e0b71/program/programs/referral/src/lib.rs#L87)
 * - [InitializeReferralTokenAccount command](https://github.com/TeamRaccoons/referral/blob/1e4825087b25d59157800a571f32448e9c1e0b71/program/programs/referral/src/instructions/initialize_referral_token_account.rs#L23)
 * - [Dashboard URL](https://referral.jup.ag/dashboard)
 *
 * Old IDL (Interface Description Language) JSON
 *
 * ```json
 *
 * {
 *   name: "initializeReferralTokenAccount",
 *   args: [],
 *   accounts: [
 *     { name: "payer"; isMut: true; isSigner: true; },
 *     { name: "project"; isMut: false; isSigner: false; },
 *     { name: "referralAccount"; isMut: false; isSigner: false; },
 *     { name: "referralTokenAccount"; isMut: true; isSigner: false; },
 *     { name: "mint"; isMut: false; isSigner: false; },
 *     { name: "systemProgram"; isMut: false; isSigner: false; },
 *     { name: "tokenProgram"; isMut: false; isSigner: false; }
 *   ],
 * }
 * ```
 */
function getJupiterInitialiseReferralTokenAccountInstruction(params: {
  /** Pubkey of the referrer program itself that instructions will be executed on */
  programId: PublicKey;
  /** Payer pubkey */
  payerPubkey: PublicKey;
  /** ? */
  vaultPubkey: PublicKey;
  /** Referrer project pubkey (your referrer address in the Jupiter console) */
  referralAccountPubkey: PublicKey;
  /** Jupiter ATA account for your referrer address with the SPL token address */
  referralATAPubkey: PublicKey;
  /** SPL token address */
  mintPubkey: PublicKey;
  /** Pubkey of the Solana SPL System Program */
  systemProgramId: PublicKey;
  /** Pubkey of the Solana SPL token program ?? TODO: WHICH ONE ?? */
  tokenProgramId: PublicKey;
}): TransactionInstruction {
  const {
    programId,
    payerPubkey,
    vaultPubkey,
    referralAccountPubkey,
    referralATAPubkey,
    mintPubkey,
    systemProgramId,
    tokenProgramId,
  } = params;

  // This is wrong:
  // const hash = createHash('sha256');
  // hash.update('initializeReferralTokenAccount');
  // const fullHash = hash.digest();
  // const discriminator = fullHash.slice(0, 8); // First 8 bytes of the hash

  // TODO: how do we calculate this? I got it from Solscan and it seems to work
  const discriminator = Buffer.from("7d12465f56b3ddbe", "hex");

  // No data is needed, only:
  //   1. The discriminator (similar to function selector in EVM)
  //   2. Keys in the correct order
  const instruction = new TransactionInstruction({
    programId,
    data: discriminator,
    keys: [
      { pubkey: payerPubkey, isSigner: true, isWritable: true },
      { pubkey: vaultPubkey, isSigner: false, isWritable: false },
      { pubkey: referralAccountPubkey, isSigner: false, isWritable: false },
      { pubkey: referralATAPubkey, isSigner: false, isWritable: true },
      { pubkey: mintPubkey, isSigner: false, isWritable: false },
      { pubkey: systemProgramId, isSigner: false, isWritable: false },
      { pubkey: tokenProgramId, isSigner: false, isWritable: false },
    ],
  });

  return instruction;
}

/**
 * Insert new instructions at the start of a transaction, after compute budget and compute limit instructions
 */
async function insertInstructionsAtStartOfTransaction(
  conn: Connection,
  tx: VersionedTransaction,
  instructions: TransactionInstruction[]
): Promise<VersionedTransaction> {
  if (instructions.length === 0) return tx;

  // Now we need to:
  // 1. Decompile the transaction
  // 2. Put our instructions in it
  // 3. Recompile it

  // Request lookup accounts so that we can decompile the message
  //
  // Lookup accounts store arrays of addresses. These accounts let compiled transaction messages reference indexes
  // in the lookup account rather than by the pubkey, saving lots of space (~4 byte integer index vs 32 byte pubkey).
  //
  // To decompile a message we first need all the lookup accounts that it includes so that we can get the
  // the addresses that our message needs.
  //
  // We can also use the lookup accounts when re-compiling the transaction.
  const lookupAccountsCount = tx.message.addressTableLookups.length;
  const addressLookupTableAccounts: AddressLookupTableAccount[] = new Array(
    lookupAccountsCount
  );

  for (let i = 0; i < lookupAccountsCount; i++) {
    const lookup = tx.message.addressTableLookups[i];
    const result = await conn.getAddressLookupTable(lookup.accountKey);
    const addressLookupTableAccount = result.value;
    if (addressLookupTableAccount == null)
      throw new Error(
        `Failed to get address lookup table for ${lookup.accountKey}`
      );
    debug(
      `[JupiterSwapProvider.insertInstructionsAtStartOfTransaction] Fetching lookup account ${i + 1
      }. ${lookup.accountKey.toBase58()}`
    );
    addressLookupTableAccounts[i] = addressLookupTableAccount;
  }

  // Decompile the transaction message so we can modify it
  const decompiledTransactionMessage = TransactionMessage.decompile(
    tx.message,
    { addressLookupTableAccounts }
  );

  // Insert our instruction to create an account directly after compute budget
  // program instructions that compute limits and priority fees
  const computeBudgetProgramAddr = ComputeBudgetProgram.programId.toBase58();
  let inserted = false;
  instructionLoop: for (
    let i = 0, len = decompiledTransactionMessage.instructions.length;
    i < len;
    i++
  ) {
    // As soon as we hit a non compute budget program, insert our instruction to create the account
    const existingInstruction = decompiledTransactionMessage.instructions[i];
    switch (existingInstruction.programId.toBase58()) {
      case computeBudgetProgramAddr:
        // do nothing
        break;
      default: {
        // insert our instruction here & continue
        debug(
          `[JupiterSwapProvider.insertInstructionsAtStartOfTransaction] Inserting instruction to create an ATA account for Jupiter referrer with mint at instruction index ${i}`
        );
        inserted = true;
        decompiledTransactionMessage.instructions.splice(i, 0, ...instructions);
        break instructionLoop;
      }
    }
  }

  if (!inserted) {
    // If there were no compute budget instructions then just add it at the start
    debug(
      `[JupiterSwapProvider.insertInstructionsAtStartOfTransaction] Inserting instruction to create an ATA account for Jupiter referrer with mint at start of instructions`
    );
    for (let len = instructions.length - 1, i = len - 1; i >= 0; i--) {
      decompiledTransactionMessage.instructions.unshift(instructions[i]);
    }
  }

  // Switch to using this modified transaction
  debug(
    `[JupiterSwapProvider.insertInstructionsAtStartOfTransaction] Re-compiling transaction`
  );
  const modifiedTx = new VersionedTransaction(
    decompiledTransactionMessage.compileToV0Message(addressLookupTableAccounts)
  );

  return modifiedTx;
}

/**
 * Get the SPL token program that owns (/created) the given mint (token). Either the SPL token program
 * or the 2022 SPL token program
 *
 * @returns   Pubkey of the SPL token token owner program
 * @throws    If the account does not exist or if it's not owned by one of the SPL token programs
 */
async function getTokenProgramOfMint(
  conn: Connection,
  mint: PublicKey
): Promise<PublicKey> {
  debug(
    `[JupiterSwapProvider.getTokenProgramOfMint] Checking mint account of ${mint.toBase58()}`
  );
  const srcMintAcc = await conn.getAccountInfo(mint);

  if (srcMintAcc == null) {
    throw new Error(
      `There is no SPL token account at address ${mint.toBase58()}`
    );
  }

  switch (srcMintAcc.owner.toBase58()) {
    case TOKEN_PROGRAM_ID.toBase58():
    case TOKEN_2022_PROGRAM_ID.toBase58():
      return srcMintAcc.owner;
    default:
      throw new Error(
        `Mint address is not a valid SPL token, must either have owner` +
        ` TOKEN_PROGRAM_ID (${TOKEN_PROGRAM_ID.toBase58()})` +
        ` or TOKEN_2022_PROGRAM_ID (${TOKEN_2022_PROGRAM_ID.toBase58()})`
      );
  }
}

/**
 * Get the SPL token ATA pubkey for a wallet with a mint
 */
function getSPLAssociatedTokenAccountPubkey(
  wallet: PublicKey,
  mint: PublicKey,
  /** Either the SPL token program or the 2022 SPL token program */
  tokenProgramId: PublicKey
): PublicKey {
  const SEED = [wallet.toBuffer(), tokenProgramId.toBuffer(), mint.toBuffer()];
  const [associatedTokenAddress] = PublicKey.findProgramAddressSync(
    SEED,
    ASSOCIATED_TOKEN_PROGRAM_ID
  );
  return associatedTokenAddress;
}<|MERGE_RESOLUTION|>--- conflicted
+++ resolved
@@ -12,19 +12,9 @@
   VersionedTransaction,
 } from "@solana/web3.js";
 import { toBN } from "web3-utils";
-<<<<<<< HEAD
-import fetch from 'node-fetch';
+import fetch from "node-fetch";
 import { TOKEN_AMOUNT_INFINITY_AND_BEYOND } from "../../utils/approvals";
 import { extractComputeBudget } from "../../utils/solana";
-=======
-import { TOKEN_AMOUNT_INFINITY_AND_BEYOND } from "../../utils/approvals";
-import { extractComputeBudget } from "../../utils/solana";
-import {
-  DEFAULT_SLIPPAGE,
-  FEE_CONFIGS,
-  NATIVE_TOKEN_ADDRESS,
-} from "../../configs";
->>>>>>> 5b22281e
 import {
   ProviderClass,
   ProviderName,
@@ -44,7 +34,6 @@
   SolanaTransaction,
   TokenNetworkType,
 } from "../../types";
-<<<<<<< HEAD
 import {
   DEFAULT_SLIPPAGE,
   FEE_CONFIGS,
@@ -53,8 +42,6 @@
 
 /** Enables debug logging in this file */
 const DEBUG = false;
-=======
->>>>>>> 5b22281e
 
 /**
  * # Jupiter swap flow
@@ -176,7 +163,7 @@
   console.debug.bind(console);
 } else {
   // eslint-disable-next-line @typescript-eslint/no-unused-vars, @typescript-eslint/no-empty-function
-  debug = (..._args: any[]) => { };
+  debug = (..._args: any[]) => {};
 }
 
 // Jupiter API Tokens
@@ -519,8 +506,8 @@
     if (referrerATAExists) {
       debug(
         `[JupiterSwapProvider.querySwapInfo] Referrer ATA already exists. No need to record additional rent fees.` +
-        ` ATA pubkey: ${referrerATAPubkey.toBase58()},` +
-        ` Source mint: ${srcMint.toBase58()}`
+          ` ATA pubkey: ${referrerATAPubkey.toBase58()},` +
+          ` Source mint: ${srcMint.toBase58()}`
       );
     } else {
       // The referral fee ATA account needs to be created or else we can't receive fees for this transaction
@@ -545,9 +532,9 @@
 
       debug(
         `[JupiterSwapProvider.querySwapInfo] Referrer ATA does not exist. Updating transaction with instruction to create it.` +
-        ` Referral ATA pubkey: ${referrerATAPubkey.toBase58()},` +
-        ` Rent: ${extraRentFees} lamports,` +
-        ` Total Rent: ${extraRentFees} lamports`
+          ` Referral ATA pubkey: ${referrerATAPubkey.toBase58()},` +
+          ` Rent: ${extraRentFees} lamports,` +
+          ` Total Rent: ${extraRentFees} lamports`
       );
     }
 
@@ -557,8 +544,8 @@
     if (dstATAExists) {
       debug(
         `[JupiterSwapProvider.querySwapInfo] Wallet destination mint ATA already exists. No need to record additional rent fees.` +
-        ` ATA pubkey: ${dstATAPubkey.toBase58()},` +
-        ` Destination mint: ${dstMint.toBase58()}`
+          ` ATA pubkey: ${dstATAPubkey.toBase58()},` +
+          ` Destination mint: ${dstMint.toBase58()}`
       );
     } else {
       const extraRentFee = await this.conn.getMinimumBalanceForRentExemption(
@@ -580,11 +567,11 @@
 
       debug(
         `[JupiterSwapProvider.querySwapInfo] Wallet destination mint ATA does not exist, registering custom instruction to create it.` +
-        ` Adding ATA rent to extra transaction fees.` +
-        ` ATA pubkey: ${dstATAPubkey.toBase58()},` +
-        ` Destination mint: ${dstMint.toBase58()},` +
-        ` Rent: ${extraRentFee} lamports,` +
-        ` Total rent: ${rentFees} lamports`
+          ` Adding ATA rent to extra transaction fees.` +
+          ` ATA pubkey: ${dstATAPubkey.toBase58()},` +
+          ` Destination mint: ${dstMint.toBase58()},` +
+          ` Rent: ${extraRentFee} lamports,` +
+          ` Total rent: ${rentFees} lamports`
       );
     }
 
@@ -879,7 +866,8 @@
           default: /* noop */
         }
         throw new Error(
-          `Failed to get Jupiter tokens, HTTP response returned not-ok status ${res.status
+          `Failed to get Jupiter tokens, HTTP response returned not-ok status ${
+            res.status
           } ${res.statusText || "<no status text>"}: ${msg}`
         );
       }
@@ -896,7 +884,8 @@
       if (signal?.aborted) throw signal.reason;
       if (failed) throw err;
       debug(
-        `[JupiterSwapProvider.getJupiterTokens] Failed to get Jupiter tokens on attempt ${backoffi + 1
+        `[JupiterSwapProvider.getJupiterTokens] Failed to get Jupiter tokens on attempt ${
+          backoffi + 1
         }/${backoff.length}: ${String(err)}`
       );
       errRef ??= { err: err as Error };
@@ -1068,7 +1057,8 @@
           default: /* noop */
         }
         throw new Error(
-          `Failed to get Jupiter quote, HTTP response returned not-ok status ${res.status
+          `Failed to get Jupiter quote, HTTP response returned not-ok status ${
+            res.status
           } ${res.statusText || "<no status text>"} at url ${url}: ${msg}`
         );
       }
@@ -1085,7 +1075,8 @@
       if (signal?.aborted) throw signal.reason;
       if (failed) throw err;
       console.warn(
-        `[getJupiterQuote] Failed to get Jupiter quote on attempt ${backoffi + 1
+        `[getJupiterQuote] Failed to get Jupiter quote on attempt ${
+          backoffi + 1
         }/${backoff.length}: ${String(err)}`
       );
       errRef ??= { err: err as Error };
@@ -1229,7 +1220,8 @@
           default: /* noop */
         }
         throw new Error(
-          `Failed to get Jupiter swap, HTTP response returned not-ok status ${res.status
+          `Failed to get Jupiter swap, HTTP response returned not-ok status ${
+            res.status
           } ${res.statusText || "<no status text>"} at url ${url}: ${msg}`
         );
       }
@@ -1246,7 +1238,8 @@
     } catch (err) {
       if (failed) throw err;
       debug(
-        `[JupiterSwapProvider.getJupiterSwap] Failed to get Jupiter swap on attempt ${backoffi + 1
+        `[JupiterSwapProvider.getJupiterSwap] Failed to get Jupiter swap on attempt ${
+          backoffi + 1
         }/${backoff.length}: ${String(err)}`
       );
       errRef ??= { err: err as Error };
@@ -1542,7 +1535,8 @@
         `Failed to get address lookup table for ${lookup.accountKey}`
       );
     debug(
-      `[JupiterSwapProvider.insertInstructionsAtStartOfTransaction] Fetching lookup account ${i + 1
+      `[JupiterSwapProvider.insertInstructionsAtStartOfTransaction] Fetching lookup account ${
+        i + 1
       }. ${lookup.accountKey.toBase58()}`
     );
     addressLookupTableAccounts[i] = addressLookupTableAccount;
@@ -1631,8 +1625,8 @@
     default:
       throw new Error(
         `Mint address is not a valid SPL token, must either have owner` +
-        ` TOKEN_PROGRAM_ID (${TOKEN_PROGRAM_ID.toBase58()})` +
-        ` or TOKEN_2022_PROGRAM_ID (${TOKEN_2022_PROGRAM_ID.toBase58()})`
+          ` TOKEN_PROGRAM_ID (${TOKEN_PROGRAM_ID.toBase58()})` +
+          ` or TOKEN_2022_PROGRAM_ID (${TOKEN_2022_PROGRAM_ID.toBase58()})`
       );
   }
 }
