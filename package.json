{
  "name": "enkrypt",
  "packageManager": "yarn@3.6.3",
  "version": "0.0.2",
  "private": true,
  "workspaces": [
    "packages/signers/*",
    "packages/types",
    "packages/utils",
    "packages/keyring",
    "packages/extension-bridge",
    "packages/extension",
    "packages/storage",
    "packages/request",
    "packages/hw-wallets",
    "packages/swap",
    "packages/name-resolution"
  ],
  "scripts": {
    "test": "yarn workspaces foreach -v run test",
    "lint": "yarn workspaces foreach run lint",
    "build:all": "ultra -r build",
    "watch": "concurrently 'npm:watch-*'",
    "watch-extension": "cd packages/extension && npm run watch",
    "watch-ts": "nodemon --exec 'yarn run build:all && node scripts/compile-done.js'",
    "upgrade": "yarn upgrade-interactive",
    "version:bump:patch": "yarn workspaces foreach -pv --exclude @enkryptcom/extension exec 'yarn version --immediate patch'",
    "publish": "yarn workspaces foreach -pv --exclude @enkryptcom/extension exec 'yarn npm publish --access public --otp 474911'",
    "version:apply": "yarn version apply --all",
    "prepare": "husky"
  },
  "devDependencies": {
<<<<<<< HEAD
    "@commitlint/cli": "^19.0.3",
    "@commitlint/config-conventional": "^19.0.3",
    "@swc/core": "^1.4.2",
=======
    "@commitlint/cli": "^17.8.1",
    "@commitlint/config-conventional": "^17.8.1",
    "@swc/core": "^1.4.4",
>>>>>>> f85951e4
    "concurrently": "^8.2.2",
    "husky": "^9.0.11",
    "node-notifier": "^10.0.1",
    "nodemon": "^3.1.0",
    "ultra-runner": "^3.10.5"
  },
  "resolutions": {
    "@ledgerhq/compressjs": "https://registry.yarnpkg.com/@favware/skip-dependency/-/skip-dependency-1.2.1.tgz"
  }
}<|MERGE_RESOLUTION|>--- conflicted
+++ resolved
@@ -1,6 +1,6 @@
 {
   "name": "enkrypt",
-  "packageManager": "yarn@3.6.3",
+  "packageManager": "yarn@3.8.1",
   "version": "0.0.2",
   "private": true,
   "workspaces": [
@@ -30,15 +30,9 @@
     "prepare": "husky"
   },
   "devDependencies": {
-<<<<<<< HEAD
-    "@commitlint/cli": "^19.0.3",
-    "@commitlint/config-conventional": "^19.0.3",
-    "@swc/core": "^1.4.2",
-=======
-    "@commitlint/cli": "^17.8.1",
-    "@commitlint/config-conventional": "^17.8.1",
-    "@swc/core": "^1.4.4",
->>>>>>> f85951e4
+    "@commitlint/cli": "^19.2.1",
+    "@commitlint/config-conventional": "^19.1.0",
+    "@swc/core": "^1.4.8",
     "concurrently": "^8.2.2",
     "husky": "^9.0.11",
     "node-notifier": "^10.0.1",
